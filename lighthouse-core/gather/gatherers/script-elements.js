--- conflicted
+++ resolved
@@ -8,11 +8,7 @@
 const Gatherer = require('./gatherer.js');
 const NetworkAnalyzer = require('../../lib/dependency-graph/simulator/network-analyzer.js');
 const NetworkRequest = require('../../lib/network-request.js');
-<<<<<<< HEAD
-const {getElementsInDocument, getNodeDetailsString} = require('../../lib/page-functions.js');
-=======
 const pageFunctions = require('../../lib/page-functions.js');
->>>>>>> 46859c53
 
 /* global getNodeDetails */
 
@@ -75,18 +71,11 @@
     const mainResource = NetworkAnalyzer.findMainDocument(loadData.networkRecords, passContext.url);
 
     const scripts = await driver.evaluate(collectAllScriptElements, {
-<<<<<<< HEAD
-      useIsolation: true,
-      deps: [
-        getNodeDetailsString,
-        getElementsInDocument,
-=======
       args: [],
       useIsolation: true,
       deps: [
         pageFunctions.getNodeDetailsString,
         pageFunctions.getElementsInDocument,
->>>>>>> 46859c53
       ],
     });
 
