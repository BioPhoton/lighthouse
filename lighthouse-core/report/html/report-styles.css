/**
 * @license
 * Copyright 2017 Google Inc. All Rights Reserved.
 *
 * Licensed under the Apache License, Version 2.0 (the "License");
 * you may not use this file except in compliance with the License.
 * You may obtain a copy of the License at
 *
 *      http://www.apache.org/licenses/LICENSE-2.0
 *
 * Unless required by applicable law or agreed to in writing, software
 * distributed under the License is distributed on an "AS-IS" BASIS,
 * WITHOUT WARRANTIES OR CONDITIONS OF ANY KIND, either express or implied.
 * See the License for the specific language governing permissions and
 * limitations under the License.
 */

.lh-vars {
  --text-font-family: Roboto, Helvetica, Arial, sans-serif;
  --monospace-font-family: 'Roboto Mono', 'Menlo', 'dejavu sans mono', 'Consolas', 'Lucida Console', monospace;
  --body-background-color: #fff;
  --body-text-color: var(--color-black-900);
  --body-font-size: 16px;
  --body-line-height: 24px;
  --subheader-font-size: 14px;
  --subheader-line-height: 20px;
  --subheader-color: hsl(206, 6%, 25%);
  --header-bg-color: #f1f3f4;
  --header-font-size: 20px;
  --header-line-height: 24px;
  --title-font-size: 24px;
  --title-line-height: 28px;
  --caption-font-size: 12px;
  --caption-line-height: 16px;
  --default-padding: 12px;
  --section-padding: 16px;
  --section-indent: 16px;
  --audit-group-indent: 16px;
  --audit-item-gap: 5px;
  --audit-indent: 16px;
  --text-indent: 8px;
  --expandable-indent: 20px;
  --secondary-text-color: var(--color-black-800);
  /*--accent-color: #3879d9;*/
  --informative-color: var(--color-blue-900);
  --medium-75-gray: #757575;
  --medium-50-gray: hsl(210, 17%, 98%);
  --medium-100-gray: hsl(200, 12%, 95%);
  --warning-color: #ffab00; /* md amber a700 */
  --report-secondary-border-color: #ebebeb;
  --metric-timeline-rule-color: #b3b3b3;
  --display-value-gray: hsl(216, 5%, 39%);
  --report-width: calc(60 * var(--body-font-size));
  --report-min-width: 400px;
  /* Edge doesn't support calc(var(calc())) */
  --report-width-half: calc(30 * var(--body-font-size));
  --report-header-height: 161px;
  --report-header-color: #202124;
  --navitem-font-size: var(--body-font-size);
  --navitem-line-height: var(--body-line-height);
  --navitem-hpadding: var(--body-font-size);
  --navitem-vpadding: calc(var(--navitem-line-height) / 2);
  --lh-score-highlight-bg: hsla(0, 0%, 90%, 0.2);
  --lh-score-icon-background-size: 24px;
  --lh-group-icon-background-size: var(--lh-score-icon-background-size);
  --lh-score-margin: 12px;
  --lh-table-header-bg: #f8f9fa;
  --lh-table-higlight-bg: hsla(0, 0%, 75%, 0.1);
  --lh-sparkline-height: 5px;
  --lh-sparkline-thin-height: 3px;
  --lh-filmstrip-thumbnail-width: 60px;
  --lh-category-score-width: calc(5 * var(--body-font-size));
  --lh-audit-vpadding: 8px;
  --lh-audit-index-width: 18px;
  --lh-audit-hgap: 12px;
  --lh-audit-group-vpadding: 8px;
  --lh-section-vpadding: 12px;
  --chevron-size: 12px;

  /* Palette. */
  --color-black-100: #F5F5F5;
  --color-black-200: #E0E0E0;
  --color-black-400: #BDBDBD;
  --color-black-500: #9E9E9E;
  --color-black-600: #757575;
  --color-black-800: #424242;
  --color-black-900: #212121;
  --color-black: #000000;
  --color-green-700: #018642;
  --color-green: #0CCE6B;
  --color-orange-700: #D04900;
  --color-orange: #FFA400;
  --color-red-700: #EB0F00;
  --color-red: #FF4E42;
  --color-white: #FFFFFF;
  --color-blue-200: #90CAF9;
  --color-blue-900: #0D47A1;


  /* TODO(cjamcl) clean up unused variables. */
  --audits-margin-bottom: 40px;
  --env-item-bg: var(--color-black-100);
  --env-name-min-width: 220px;
  --env-tem-padding: 10px 0px;
  --gauge-circle-size-big: 120px;
  --gauge-circle-size: 96px;
  --header-padding: 20px 0 20px 0;
  --highlighter-bg: var(--color-black-400);
  --icon-square-size: calc(var(--score-shape-size) * 0.88);
  --plugin-badge-bg: var(--color-white);
  --plugin-badge-size-big: calc(var(--gauge-circle-size-big) / 2.7);
  --plugin-badge-size: calc(var(--gauge-circle-size) / 2.7);
  --plugin-icon-size: 65%;
  --pwa-icon-margin: 0 6px 0 -2px;
  --pwa-icon-size: var(--topbar-icon-size);
  --score-container-padding: 12px;
  --score-container-width: 160px;
  --score-number-font-size-big: 42px;
  --score-number-font-size: 34px;
  --score-shape-margin: 7px 12px 0 4px;
  --score-shape-size: 12px;
  --score-title-font-size-big: 28px;
  --score-title-font-size: 20px;
  --score-title-line-height-big: 36px;
  --score-title-line-height: 26px;
  --scorescale-height: 6px;
  --scorescale-width: 18px;
  --section-padding: 40px;
  --topbar-bg: var(--color-black-100);
  --topbar-height: 36px;
  --topbar-icon-size: 24px;
  --topbar-padding: 0 8px;

  --color-average-secondary: var(--color-orange-700);
  --color-average: var(--color-orange);
  --color-fail-secondary: var(--color-red-700);
  --color-fail: var(--color-red);
  --color-pass-secondary: var(--color-green-700);
  --color-pass: var(--color-green);
  --color-sticky-header-bg: var(--body-background-color);
  --color-highlighter-bg: var(--body-text-color);

  --color-hover: #FAFAFA;

  --plugin-icon-url: url('data:image/svg+xml;utf8,<svg xmlns="http://www.w3.org/2000/svg" width="24px" height="24px" viewBox="0 0 24 24" fill="%23757575"><path d="M0 0h24v24H0z" fill="none"/><path d="M20.5 11H19V7c0-1.1-.9-2-2-2h-4V3.5C13 2.12 11.88 1 10.5 1S8 2.12 8 3.5V5H4c-1.1 0-1.99.9-1.99 2v3.8H3.5c1.49 0 2.7 1.21 2.7 2.7s-1.21 2.7-2.7 2.7H2V20c0 1.1.9 2 2 2h3.8v-1.5c0-1.49 1.21-2.7 2.7-2.7 1.49 0 2.7 1.21 2.7 2.7V22H17c1.1 0 2-.9 2-2v-4h1.5c1.38 0 2.5-1.12 2.5-2.5S21.88 11 20.5 11z"/></svg>');
  --plugin-icon-url-dark: url('data:image/svg+xml;utf8,<svg xmlns="http://www.w3.org/2000/svg" width="24px" height="24px" viewBox="0 0 24 24" fill="%23FFFFFF"><path d="M0 0h24v24H0z" fill="none"/><path d="M20.5 11H19V7c0-1.1-.9-2-2-2h-4V3.5C13 2.12 11.88 1 10.5 1S8 2.12 8 3.5V5H4c-1.1 0-1.99.9-1.99 2v3.8H3.5c1.49 0 2.7 1.21 2.7 2.7s-1.21 2.7-2.7 2.7H2V20c0 1.1.9 2 2 2h3.8v-1.5c0-1.49 1.21-2.7 2.7-2.7 1.49 0 2.7 1.21 2.7 2.7V22H17c1.1 0 2-.9 2-2v-4h1.5c1.38 0 2.5-1.12 2.5-2.5S21.88 11 20.5 11z"/></svg>');

  --pass-icon-url: url('data:image/svg+xml;utf8,<svg xmlns="http://www.w3.org/2000/svg" viewBox="0 0 48 48"><title>check</title><path fill="%23178239" d="M24 4C12.95 4 4 12.95 4 24c0 11.04 8.95 20 20 20 11.04 0 20-8.96 20-20 0-11.05-8.96-20-20-20zm-4 30L10 24l2.83-2.83L20 28.34l15.17-15.17L38 16 20 34z"/></svg>');
  --average-icon-url: url('data:image/svg+xml;utf8,<svg xmlns="http://www.w3.org/2000/svg" viewBox="0 0 48 48"><title>info</title><path fill="%23E67700" d="M24 4C12.95 4 4 12.95 4 24s8.95 20 20 20 20-8.95 20-20S35.05 4 24 4zm2 30h-4V22h4v12zm0-16h-4v-4h4v4z"/></svg>');
  --fail-icon-url: url('data:image/svg+xml;utf8,<svg xmlns="http://www.w3.org/2000/svg" viewBox="0 0 48 48"><title>warn</title><path fill="%23C7221F" d="M2 42h44L24 4 2 42zm24-6h-4v-4h4v4zm0-8h-4v-8h4v8z"/></svg>');

  --pwa-fast-reliable-gray-url: url('data:image/svg+xml;utf8,<svg xmlns="http://www.w3.org/2000/svg"><g fill="none" fill-rule="nonzero"><circle fill="%23DAE0E3" cx="12" cy="12" r="12"/><path d="M12.3 4l6.3 2.8V11c0 3.88-2.69 7.52-6.3 8.4C8.69 18.52 6 14.89 6 11V6.8L12.3 4zm-.56 12.88l3.3-5.79.04-.08c.05-.1.01-.29-.26-.29h-1.96l.56-3.92h-.56L9.6 12.52c0 .03.07-.12-.03.07-.11.2-.12.37.2.37h1.97l-.56 3.92h.56z" fill="%23FFF"/></g></svg>');
  --pwa-installable-gray-url: url('data:image/svg+xml;utf8,<svg xmlns="http://www.w3.org/2000/svg"><g fill="none" fill-rule="nonzero"><circle fill="%23DAE0E3" cx="12" cy="12" r="12"/><path d="M12 5a7 7 0 1 0 0 14 7 7 0 0 0 0-14zm3.5 7.7h-2.8v2.8h-1.4v-2.8H8.5v-1.4h2.8V8.5h1.4v2.8h2.8v1.4z" fill="%23FFF"/></g></svg>');
  --pwa-optimized-gray-url: url('data:image/svg+xml;utf8,<svg xmlns="http://www.w3.org/2000/svg"><g fill="none" fill-rule="evenodd"><rect fill="%23DAE0E3" width="24" height="24" rx="12"/><path fill="%23FFF" d="M12 15.07l3.6 2.18-.95-4.1 3.18-2.76-4.2-.36L12 6.17l-1.64 3.86-4.2.36 3.2 2.76-.96 4.1z"/><path d="M5 5h14v14H5z"/></g></svg>');

  --pwa-fast-reliable-gray-url-dark: url('data:image/svg+xml;utf8,<svg xmlns="http://www.w3.org/2000/svg"><g fill="none" fill-rule="nonzero"><circle fill="%23424242" cx="12" cy="12" r="12"/><path d="M12.3 4l6.3 2.8V11c0 3.88-2.69 7.52-6.3 8.4C8.69 18.52 6 14.89 6 11V6.8L12.3 4zm-.56 12.88l3.3-5.79.04-.08c.05-.1.01-.29-.26-.29h-1.96l.56-3.92h-.56L9.6 12.52c0 .03.07-.12-.03.07-.11.2-.12.37.2.37h1.97l-.56 3.92h.56z" fill="%23FFF"/></g></svg>');
  --pwa-installable-gray-url-dark: url('data:image/svg+xml;utf8,<svg xmlns="http://www.w3.org/2000/svg"><g fill="none" fill-rule="nonzero"><circle fill="%23424242" cx="12" cy="12" r="12"/><path d="M12 5a7 7 0 1 0 0 14 7 7 0 0 0 0-14zm3.5 7.7h-2.8v2.8h-1.4v-2.8H8.5v-1.4h2.8V8.5h1.4v2.8h2.8v1.4z" fill="%23FFF"/></g></svg>');
  --pwa-optimized-gray-url-dark: url('data:image/svg+xml;utf8,<svg xmlns="http://www.w3.org/2000/svg"><g fill="none" fill-rule="evenodd"><rect fill="%23424242" width="24" height="24" rx="12"/><path fill="%23FFF" d="M12 15.07l3.6 2.18-.95-4.1 3.18-2.76-4.2-.36L12 6.17l-1.64 3.86-4.2.36 3.2 2.76-.96 4.1z"/><path d="M5 5h14v14H5z"/></g></svg>');

  --pwa-fast-reliable-color-url: url('data:image/svg+xml;utf8,<svg xmlns="http://www.w3.org/2000/svg"><g fill-rule="nonzero" fill="none"><circle fill="%230CCE6B" cx="12" cy="12" r="12"/><path d="M12 4.3l6.3 2.8v4.2c0 3.88-2.69 7.52-6.3 8.4-3.61-.88-6.3-4.51-6.3-8.4V7.1L12 4.3zm-.56 12.88l3.3-5.79.04-.08c.05-.1.01-.29-.26-.29h-1.96l.56-3.92h-.56L9.3 12.82c0 .03.07-.12-.03.07-.11.2-.12.37.2.37h1.97l-.56 3.92h.56z" fill="%23FFF"/></g></svg>');
  --pwa-installable-color-url: url('data:image/svg+xml;utf8,<svg xmlns="http://www.w3.org/2000/svg"><g fill-rule="nonzero" fill="none"><circle fill="%230CCE6B" cx="12" cy="12" r="12"/><path d="M12 5a7 7 0 1 0 0 14 7 7 0 0 0 0-14zm3.5 7.7h-2.8v2.8h-1.4v-2.8H8.5v-1.4h2.8V8.5h1.4v2.8h2.8v1.4z" fill="%23FFF"/></g></svg>');
  --pwa-optimized-color-url: url('data:image/svg+xml;utf8,<svg xmlns="http://www.w3.org/2000/svg"><g fill="none" fill-rule="evenodd"><rect fill="%230CCE6B" width="24" height="24" rx="12"/><path d="M5 5h14v14H5z"/><path fill="%23FFF" d="M12 15.07l3.6 2.18-.95-4.1 3.18-2.76-4.2-.36L12 6.17l-1.64 3.86-4.2.36 3.2 2.76-.96 4.1z"/></g></svg>');
}

.lh-vars.dark {
  --color-red-700: var(--color-red);
  --color-green-700: var(--color-green);
  --color-orange-700: var(--color-orange);

  --color-black-200: var(--color-black-800);
  --color-black-400: var(--color-black-600);
  --color-black-600: var(--color-black-500);

  --topbar-bg: var(--color-black);
  --plugin-badge-bg: var(--color-black-800);
  --header-bg-color: var(--color-black-900);
  --env-item-bg: rgba(0, 0, 0, 0.5);

  --body-background-color: var(--color-black-900);
  --body-text-color: var(--color-black-100);
  --secondary-text-color: var(--color-black-400);

  --highlighter-bg: var(--color-black-200);
  --plugin-icon-url: var(--plugin-icon-url-dark);

  --informative-color: var(--color-blue-200);

  --medium-50-gray: #757575;
  --medium-75-gray: var(--color-white);

  --color-hover: rgba(0, 0, 0, 0.2);

  --pwa-fast-reliable-gray-url: var(--pwa-fast-reliable-gray-url-dark);
  --pwa-installable-gray-url: var(--pwa-installable-gray-url-dark);
  --pwa-optimized-gray-url: var(--pwa-optimized-gray-url-dark);
}

@media only screen and (max-width: 480px) {
  .lh-vars {
    --audits-margin-bottom: 20px;
    --body-font-size: 14px;
    --body-line-height: 20px;
    --env-name-min-width: 120px;
    --gauge-circle-size-big: 96px;
    --gauge-circle-size: 72px;
    --header-padding: 16px 0 16px 0;
    --plugin-icon-size: 75%;
    --pwa-icon-margin: 0 7px 0 -3px;
    --score-container-padding: 8px;
    --score-container-width: 112px;
    --score-number-font-size-big: 34px;
    --score-number-font-size: 26px;
    --score-shape-margin: 5px 12px 0 2px;
    --score-shape-size: 10px;
    --score-title-font-size-big: 22px;
    --score-title-font-size: 14px;
    --score-title-line-height-big: 26px;
    --score-title-line-height: 20px;
    --section-padding: 24px;
    --topbar-height: 32px;
    --topbar-icon-size: 20px;
  }

  /* Not enough space to adequately show the relative savings bars. */
  .lh-sparkline {
    display: none;
  }
}

.lh-vars.lh-devtools {
  --text-font-family: '.SFNSDisplay-Regular', 'Helvetica Neue', 'Lucida Grande', sans-serif;
  --monospace-font-family: 'Menlo', 'dejavu sans mono', 'Consolas', 'Lucida Console', monospace;
  --body-font-size: 12px;
  --body-line-height: 20px;
  --subheader-font-size: 14px;
  --subheader-line-height: 18px;
  --header-font-size: 16px;
  --header-line-height: 20px;
  --title-font-size: 20px;
  --title-line-height: 24px;
  --caption-font-size: 11px;
  --caption-line-height: 14px;
  --default-padding: 12px;
  --section-padding: 12px;
  --section-indent: 8px;
  --audit-group-indent: 16px;
  --audit-indent: 16px;
  --expandable-indent: 16px;

  --lh-audit-vpadding: 4px;
  --lh-audit-hgap: 12px;
  --lh-audit-group-vpadding: 12px;
  --lh-section-vpadding: 8px;
}

@keyframes fadeIn {
  0% { opacity: 0;}
  100% { opacity: 0.6;}
}

.lh-root *, .lh-root *::before, .lh-root *::after {
  box-sizing: border-box;
  -webkit-font-smoothing: antialiased;
}

.lh-root {
  font-family: var(--text-font-family);
  font-size: var(--body-font-size);
  margin: 0;
  line-height: var(--body-line-height);
  background: var(--body-background-color);
  scroll-behavior: smooth;
  color: var(--body-text-color);
}

.lh-root :focus {
    outline: -webkit-focus-ring-color auto 3px;
}
.lh-root summary:focus {
    outline: none;
    box-shadow: 0 0 0 1px hsl(217, 89%, 61%);
}

.lh-root [hidden] {
  display: none !important;
}

.lh-root details > summary {
  cursor: pointer;
}

.lh-container {
  word-break: break-word;
}

.lh-audit-group a,
.lh-category-header__description a,
.lh-audit__description a,
.lh-footer a {
  color: var(--informative-color);
}

.lh-audit__description, .lh-audit__stackpack {
  --inner-audit-left-padding: calc(var(--text-indent) + var(--lh-audit-index-width) + 2 * var(--audit-item-gap));
  --inner-audit-right-padding: calc(var(--text-indent) + 2px);
  padding-left: var(--inner-audit-left-padding);
  padding-right: var(--inner-audit-right-padding);
  padding-top: 8px;
  padding-bottom: 8px;
}

.lh-details {
  font-size: var(--body-font-size);
  margin-top: var(--default-padding);
  margin-bottom: var(--default-padding);
  /* whatever the .lh-details side margins are */
  width: 100%;
}

.lh-details.flex .lh-code {
  max-width: 70%;
}

.lh-audit__stackpack {
  display: flex;
  align-items: center;
}

.lh-audit__stackpack__img {
  max-width: 50px;
  margin-right: var(--default-padding)
}

/* Report header */

.report-icon {
  opacity: 0.7;
}
.report-icon:hover {
  opacity: 1;
}
.report-icon[disabled] {
  opacity: 0.3;
  pointer-events: none;
}

.report-icon--share {
  background-image: url('data:image/svg+xml;utf8,<svg xmlns="http://www.w3.org/2000/svg" width="24" height="24" viewBox="0 0 24 24"><path fill="none" d="M0 0h24v24H0z"/><path d="M18 16.08c-.76 0-1.44.3-1.96.77L8.91 12.7c.05-.23.09-.46.09-.7s-.04-.47-.09-.7l7.05-4.11c.54.5 1.25.81 2.04.81 1.66 0 3-1.34 3-3s-1.34-3-3-3-3 1.34-3 3c0 .24.04.47.09.7L8.04 9.81C7.5 9.31 6.79 9 6 9c-1.66 0-3 1.34-3 3s1.34 3 3 3c.79 0 1.5-.31 2.04-.81l7.12 4.16c-.05.21-.08.43-.08.65 0 1.61 1.31 2.92 2.92 2.92 1.61 0 2.92-1.31 2.92-2.92s-1.31-2.92-2.92-2.92z"/></svg>');
}
.report-icon--print {
  background-image: url('data:image/svg+xml;utf8,<svg xmlns="http://www.w3.org/2000/svg" width="24" height="24" viewBox="0 0 24 24"><path d="M19 8H5c-1.66 0-3 1.34-3 3v6h4v4h12v-4h4v-6c0-1.66-1.34-3-3-3zm-3 11H8v-5h8v5zm3-7c-.55 0-1-.45-1-1s.45-1 1-1 1 .45 1 1-.45 1-1 1zm-1-9H6v4h12V3z"/><path fill="none" d="M0 0h24v24H0z"/></svg>');
}
.report-icon--copy {
  background-image: url('data:image/svg+xml;utf8,<svg height="24" viewBox="0 0 24 24" width="24" xmlns="http://www.w3.org/2000/svg"><path d="M0 0h24v24H0z" fill="none"/><path d="M16 1H4c-1.1 0-2 .9-2 2v14h2V3h12V1zm3 4H8c-1.1 0-2 .9-2 2v14c0 1.1.9 2 2 2h11c1.1 0 2-.9 2-2V7c0-1.1-.9-2-2-2zm0 16H8V7h11v14z"/></svg>');
}
.report-icon--open {
  background-image: url('data:image/svg+xml;utf8,<svg height="24" viewBox="0 0 24 24" width="24" xmlns="http://www.w3.org/2000/svg"><path d="M0 0h24v24H0z" fill="none"/><path d="M19 4H5c-1.11 0-2 .9-2 2v12c0 1.1.89 2 2 2h4v-2H5V8h14v10h-4v2h4c1.1 0 2-.9 2-2V6c0-1.1-.89-2-2-2zm-7 6l-4 4h3v6h2v-6h3l-4-4z"/></svg>');
}
.report-icon--download {
  background-image: url('data:image/svg+xml;utf8,<svg height="24" viewBox="0 0 24 24" width="24" xmlns="http://www.w3.org/2000/svg"><path d="M19 9h-4V3H9v6H5l7 7 7-7zM5 18v2h14v-2H5z"/><path d="M0 0h24v24H0z" fill="none"/></svg>');
}

.dark .report-icon--share {
  background-image: url('data:image/svg+xml;utf8,<svg xmlns="http://www.w3.org/2000/svg" width="24" height="24" viewBox="0 0 24 24"><path fill="white" d="M0 0h24v24H0z"/><path d="M18 16.08c-.76 0-1.44.3-1.96.77L8.91 12.7c.05-.23.09-.46.09-.7s-.04-.47-.09-.7l7.05-4.11c.54.5 1.25.81 2.04.81 1.66 0 3-1.34 3-3s-1.34-3-3-3-3 1.34-3 3c0 .24.04.47.09.7L8.04 9.81C7.5 9.31 6.79 9 6 9c-1.66 0-3 1.34-3 3s1.34 3 3 3c.79 0 1.5-.31 2.04-.81l7.12 4.16c-.05.21-.08.43-.08.65 0 1.61 1.31 2.92 2.92 2.92 1.61 0 2.92-1.31 2.92-2.92s-1.31-2.92-2.92-2.92z"/></svg>');
}
.dark .report-icon--print {
  background-image: url('data:image/svg+xml;utf8,<svg xmlns="http://www.w3.org/2000/svg" width="24" height="24" viewBox="0 0 24 24"><path fill="white" d="M19 8H5c-1.66 0-3 1.34-3 3v6h4v4h12v-4h4v-6c0-1.66-1.34-3-3-3zm-3 11H8v-5h8v5zm3-7c-.55 0-1-.45-1-1s.45-1 1-1 1 .45 1 1-.45 1-1 1zm-1-9H6v4h12V3z"/><path fill="none" d="M0 0h24v24H0z"/></svg>');
}
.dark .report-icon--copy {
  background-image: url('data:image/svg+xml;utf8,<svg height="24" viewBox="0 0 24 24" width="24" xmlns="http://www.w3.org/2000/svg"><path fill="none" d="M0 0h24v24H0z" /><path fill="white" d="M16 1H4c-1.1 0-2 .9-2 2v14h2V3h12V1zm3 4H8c-1.1 0-2 .9-2 2v14c0 1.1.9 2 2 2h11c1.1 0 2-.9 2-2V7c0-1.1-.9-2-2-2zm0 16H8V7h11v14z"/></svg>');
}
.dark .report-icon--open {
  background-image: url('data:image/svg+xml;utf8,<svg height="24" viewBox="0 0 24 24" width="24" xmlns="http://www.w3.org/2000/svg"><path fill="none" d="M0 0h24v24H0z" /><path fill="white" d="M19 4H5c-1.11 0-2 .9-2 2v12c0 1.1.89 2 2 2h4v-2H5V8h14v10h-4v2h4c1.1 0 2-.9 2-2V6c0-1.1-.89-2-2-2zm-7 6l-4 4h3v6h2v-6h3l-4-4z"/></svg>');
}
.dark .report-icon--download {
  background-image: url('data:image/svg+xml;utf8,<svg height="24" viewBox="0 0 24 24" width="24" xmlns="http://www.w3.org/2000/svg"><path fill="white" d="M19 9h-4V3H9v6H5l7 7 7-7zM5 18v2h14v-2H5z"/><path d="M0 0h24v24H0z" fill="none"/></svg>');
}

/* Node */
.lh-node {
  display: block;
  font-family: var(--monospace-font-family);
  word-break: break-word;
  color: hsl(174, 100%, 27%);
}

/* Score */

.lh-audit__score-icon {
  width: var(--score-shape-size);
  height: var(--score-shape-size);
  margin: var(--score-shape-margin);
}

.lh-audit--pass .lh-audit__display-text {
  color: var(--color-pass-secondary);
}
.lh-audit--pass .lh-audit__score-icon {
  border-radius: 100%;
  background: var(--color-pass);
}

.lh-audit--average .lh-audit__display-text {
  color: var(--color-average-secondary);
}
.lh-audit--average .lh-audit__score-icon {
  background: var(--color-average);
  width: var(--icon-square-size);
  height: var(--icon-square-size);
}

.lh-audit--fail .lh-audit__display-text {
  color: var(--color-fail-secondary);
}
.lh-audit--fail .lh-audit__score-icon {
  border-left: calc(var(--score-shape-size) / 2) solid transparent;
  border-right: calc(var(--score-shape-size) / 2) solid transparent;
  border-bottom: var(--score-shape-size) solid var(--color-fail);
}

.lh-audit--manual .lh-audit__display-text,
.lh-audit--notapplicable .lh-audit__display-text {
  color: var(--color-black-600);
}
.lh-audit--manual .lh-audit__score-icon,
.lh-audit--notapplicable .lh-audit__score-icon {
  border-radius: 100%;
  background: var(--color-black-400);
}

.lh-audit--error .lh-audit__score-icon {
  display: none;
}

.lh-audit__description,
.lh-audit__stackpack {
  color: var(--secondary-text-color);
}
.lh-category-header__description  {
  font-size: var(--body-font-size);
  margin: 0px auto;
  max-width: 400px;
}


.lh-audit__display-text,
.lh-load-opportunity__sparkline,
.lh-chevron-container {
  margin: 0 var(--audit-item-gap);
}
.lh-chevron-container {
  margin-right: 0;
}

.lh-audit__display-text {
  flex: 1;
}

/* Prepend display text with em dash separator. But not in Opportunities. */
.lh-audit-group:not(.lh-audit-group--load-opportunities) .lh-audit__display-text:not(:empty):before {
  content: '—';
}

/* Expandable Details (Audit Groups, Audits) */
.lh-audit__header {
  display: flex;
<<<<<<< HEAD
  padding: var(--lh-audit-vpadding) var(--text-indent);
  font-weight: 500;
=======
  padding: var(--lh-audit-vpadding) 0;
>>>>>>> 623b7894
}

.lh-audit--load-opportunity .lh-audit__header {
  display: block;
}

.lh-audit__header:hover {
  background-color: var(--color-hover);
}

/* Hide the expandable arrow icon, three ways: via the CSS Counter Styles spec, for webkit/blink browsers, hiding the polyfilled icon */
/* https://github.com/javan/details-element-polyfill/blob/master/src/details-element-polyfill/polyfill.sass */
.lh-audit-group > summary,
.lh-expandable-details > summary {
  list-style-type: none;
}
.lh-audit-group > summary::-webkit-details-marker,
.lh-expandable-details > summary::-webkit-details-marker {
  display: none;
}
.lh-audit-group > summary:before,
.lh-expandable-details > summary:before {
  display: none;
}


/* Perf Metric */

.lh-columns {
  display: flex;
  width: 100%;
}
@media screen and (max-width: 640px) {
  .lh-columns {
    flex-wrap: wrap;

  }
}

.lh-column {
  flex: 1;
}
.lh-column:first-of-type {
  margin-right: 24px;
}

@media screen and (max-width: 800px) {
  .lh-column:first-of-type {
    margin-right: 8px;
  }
}
@media screen and (max-width: 640px) {
  .lh-column {
    flex-basis: 100%;
  }
  .lh-column:first-of-type {
    margin-right: 0px;
  }
}


.lh-metric {
  border-bottom: 1px solid var(--report-secondary-border-color);
}

.lh-metric__innerwrap {
  display: flex;
  justify-content: space-between;
  font-weight: 500;
  padding: 8px var(--text-indent);
}

.lh-metric__details {
  order: -1;
}

.lh-metric__title {
  flex: 1;
}

.lh-metric__name {
  flex: 1;
}

.lh-metrics__disclaimer {
  color: var(--medium-75-gray);
  text-align: right;
  margin: var(--lh-section-vpadding) 0;
  padding: 0 var(--text-indent);
}

.lh-metric__description {
  color: var(--secondary-text-color);
}

.lh-metric__value {
  white-space: nowrap; /* No wrapping between metric value and the icon */
}


.lh-metric .lh-metric__innerwrap::before {
  content: '';
  width: var(--score-shape-size);
  height: var(--score-shape-size);
  display: inline-block;
  margin: var(--score-shape-margin);
}

.lh-metric--pass .lh-metric__value {
  color: var(--color-pass-secondary);
}
.lh-metric--pass .lh-metric__innerwrap::before {
  border-radius: 100%;
  background: var(--color-pass);
}

.lh-metric--average .lh-metric__value {
  color: var(--color-average-secondary);
}
.lh-metric--average .lh-metric__innerwrap::before {
  background: var(--color-average);
  width: var(--icon-square-size);
  height: var(--icon-square-size);
}

.lh-metric--fail .lh-metric__value {
  color: var(--color-fail-secondary);
}
.lh-metric--fail .lh-metric__innerwrap::before {
  border-left: calc(var(--score-shape-size) / 2) solid transparent;
  border-right: calc(var(--score-shape-size) / 2) solid transparent;
  border-bottom: var(--score-shape-size) solid var(--color-fail);
}

.lh-metric--error .lh-metric__value,
.lh-metric--error .lh-metric__description {
  color: var(--color-fail-secondary);
}

/* Hide icon if there was an error */
.lh-metric--error .lh-metric__innerwrap::before {
  display: none;
}

/* Perf load opportunity */

.lh-load-opportunity__cols {
  display: flex;
  align-items: flex-start;
}

.lh-load-opportunity__header .lh-load-opportunity__col {
  background-color: var(--medium-50-gray);
  color: var(--medium-75-gray);
  text-align: center;
  display: unset;
  line-height: calc(2.3 * var(--body-font-size));
}

.lh-load-opportunity__col {
  display: flex;
}

.lh-load-opportunity__col--one {
  flex: 5;
  margin-right: 2px;
}
.lh-load-opportunity__col--two {
  flex: 4;
}

.lh-audit--load-opportunity .lh-audit__display-text {
  text-align: right;
  flex: 0 0 calc(3 * var(--body-font-size));
}


/* Sparkline */

.lh-load-opportunity__sparkline {
  flex: 1;
  margin-top: calc((var(--body-line-height) - var(--lh-sparkline-height)) / 2);
}

.lh-sparkline {
  height: var(--lh-sparkline-height);
  width: 100%;
}

.lh-sparkline__bar {
  height: 100%;
  float: right;
}

.lh-audit--pass .lh-sparkline__bar {
  background: var(--color-pass);
}

.lh-audit--average .lh-sparkline__bar {
  background: var(--color-average);
}

.lh-audit--fail .lh-sparkline__bar {
  background: var(--color-fail);
}



/* Filmstrip */

.lh-filmstrip-container {
  padding: 0 var(--expandable-indent);
  /* smaller gap between metrics and filmstrip */
  margin: -8px auto 0 auto;
}

.lh-filmstrip {
  display: flex;
  flex-direction: row;
  justify-content: space-between;
  padding-bottom: var(--default-padding);
}

.lh-filmstrip__frame {
  text-align: right;
  position: relative;
}

.lh-filmstrip__thumbnail {
  border: 1px solid var(--report-secondary-border-color);
  max-height: 100px;
  max-width: 60px;
}

@media screen and (max-width: 750px) {
  .lh-filmstrip {
    flex-wrap: wrap;
    justify-content: left;
  }
  .lh-filmstrip__frame {
    margin: calc(var(--default-padding) / 3);
  }
}

/* Audit */

.lh-audit {
  border-bottom: 1px solid var(--report-secondary-border-color);
}

/* Apply border-top to just the first audit. */
.lh-audit {
  border-top: 1px solid var(--report-secondary-border-color);
}
.lh-audit ~ .lh-audit {
  border-top: none;
}


.lh-audit--error .lh-audit__display-text {
  color: var(--color-fail);
}

/* Audit Group */

.lh-audit-group {
  margin-bottom: var(--audits-margin-bottom);
}

.lh-audit-group__header::before {
  /* By default, groups don't get an icon */
  content: none;
  width: var(--pwa-icon-size);
  height: var(--pwa-icon-size);
  margin: var(--pwa-icon-margin);
  display: inline-block;
  vertical-align: middle;
}

.lh-audit-group--pwa-fast-reliable .lh-audit-group__header::before {
  content: '';
  background-image: var(--pwa-fast-reliable-gray-url);
}
.lh-audit-group--pwa-installable .lh-audit-group__header::before {
  content: '';
  background-image: var(--pwa-installable-gray-url);
}
.lh-audit-group--pwa-optimized .lh-audit-group__header::before {
  content: '';
  background-image: var(--pwa-optimized-gray-url);
}
.lh-audit-group--pwa-fast-reliable.lh-badged .lh-audit-group__header::before {
  background-image: var(--pwa-fast-reliable-color-url);
}
.lh-audit-group--pwa-installable.lh-badged .lh-audit-group__header::before {
  background-image: var(--pwa-installable-color-url);
}
.lh-audit-group--pwa-optimized.lh-badged .lh-audit-group__header::before {
  background-image: var(--pwa-optimized-color-url);
}

.lh-audit-group--metrics .lh-audit-group__summary {
  margin-top: 0;
  margin-bottom: 0;
}

.lh-audit-group__summary {
  display: flex;
  justify-content: space-between;
  padding-right: var(--text-indent);
  margin-top: calc(var(--section-padding) * 1.5);
  margin-bottom: var(--section-padding);
}

.lh-audit-group__itemcount {
  color: var(--color-black-600);
  font-weight: bold;
}
.lh-audit-group__header .lh-chevron {
  margin-top: calc((var(--body-line-height) - 5px) / 2);
}

.lh-audit-group__header {
  font-size: var(--body-font-size);
  margin: 0 0 var(--lh-audit-group-vpadding);
  /* When the header takes 100% width, the chevron becomes small. */
  max-width: calc(100% - var(--chevron-size));
}

.lh-audit-group__header span.lh-audit-group__title {
  font-weight: bold;
}

.lh-audit-group__header span.lh-audit-group__itemcount {
  font-weight: bold;
  color: var(--color-black-600);
}

.lh-audit-group__header span.lh-audit-group__description {
  font-weight: 500;
  color: var(--color-black-600);
}
.lh-audit-group__header span.lh-audit-group__description::before {
  content: '—';
}

.lh-clump > .lh-audit-group__header,
.lh-audit-group--diagnostics .lh-audit-group__header,
.lh-audit-group--load-opportunities .lh-audit-group__header,
.lh-audit-group--metrics .lh-audit-group__header,
.lh-audit-group--pwa-fast-reliable .lh-audit-group__header,
.lh-audit-group--pwa-installable .lh-audit-group__header,
.lh-audit-group--pwa-optimized .lh-audit-group__header {
  margin-top: var(--lh-audit-group-vpadding);
}

.lh-audit-explanation {
  margin: var(--lh-audit-vpadding) 0 calc(var(--lh-audit-vpadding) / 2);
  line-height: var(--caption-line-height);
}

.lh-audit--fail .lh-audit-explanation {
  color: var(--color-fail);
}

/* Report */

.lh-header-sticky {
  /** TODO: Redesigned report has a small sticky header.
  For now, disable the current sticky behavior. */
  /* position: -webkit-sticky;
  position: sticky; */
  top: 0;
  width: 100%;
  min-width: var(--report-min-width);
  z-index: 2;
  will-change: transform;
}
.lh-header-plain {
  margin-top: var(--section-padding);
}

.lh-list > div:not(:last-child) {
  padding-bottom: 20px;
}

.lh-header-container {
  display: block;
  margin: 0 auto;
  position: relative;
  word-wrap: break-word;
}

.lh-report {
  min-width: var(--report-min-width);
}

.lh-exception {
  font-size: large;
}

.lh-code {
  white-space: normal;
  margin-top: 0;
  font-size: 85%;
  word-break: break-word;
}

.lh-warnings {
  --item-margin: calc(var(--body-line-height) / 6);
  border: 1px solid var(--color-average);
  border-radius: 4px;
  margin: var(--lh-audit-vpadding) 0;
  padding: calc(var(--lh-audit-vpadding) / 2) var(--lh-audit-vpadding);
}

.lh-warnings--toplevel {
  --item-margin: calc(var(--header-line-height) / 4);
  color: var(--secondary-text-color);
  margin: var(--section-padding);
  padding: var(--section-padding);
}
.lh-warnings ul {
  padding-left: calc(var(--section-padding) * 2);
  margin: 0;
}
.lh-warnings li {
  margin: var(--item-margin) 0;
}
.lh-warnings li:last-of-type {
  margin-bottom: 0;
}

.lh-scores-header {
  display: flex;
  flex-wrap: wrap;
  justify-content: center;
}
.lh-scores-header__solo {
  padding: 0;
  border: 0;
}

.lh-gauge__wrapper {
  padding: var(--score-container-padding);
}

.lh-scores-header .lh-gauge__wrapper,
.lh-scores-header .lh-gauge--pwa__wrapper,
.lh-sticky-header .lh-gauge__wrapper,
.lh-sticky-header .lh-gauge--pwa__wrapper {
  width: var(--score-container-width);
}

.lh-scores-header .lh-gauge--pwa__wrapper {
  /* Can remove when this bug is resolved: https://bugs.chromium.org/p/chromium/issues/detail?id=942097 */
  will-change: transform;
}

.lh-scorescale {
  display: inline-flex;
  margin: 12px auto 0 auto;
  border: 1px solid var(--color-black-200);
  border-radius: 20px;
  padding: 8px 8px;
}

.lh-scorescale-range {
  display: flex;
  align-items: center;
  margin: 0 12px;
  font-family: var(--monospace-font-family);
  white-space: nowrap;
}

.lh-scorescale-range::before {
  content: '';
  width: var(--scorescale-width);
  height: var(--scorescale-height);
  border-radius: 10px;
  display: block;
  margin-right: 10px;
}

.lh-scorescale-range--pass::before {
  background-color: var(--color-pass);
}

.lh-scorescale-range--average::before {
  background-color: var(--color-average);
}

.lh-scorescale-range--fail::before {
  background-color: var(--color-fail);
}

/* Hide category score gauages if it's a single category report */
.lh-header--solo-category .lh-scores-wrapper {
  display: none;
}


.lh-categories {
  width: 100%;
  overflow: hidden;
}

.lh-category {
  padding: var(--section-padding);
  max-width: var(--report-width);
  margin: 0 auto;
}

.lh-category-wrapper {
  border-bottom: 1px solid var(--color-black-200);
}

.lh-category-wrapper:first-of-type {
  border-top: 1px solid var(--color-black-200);
}

/* section hash link jump should preserve fixed header
   https://css-tricks.com/hash-tag-links-padding/
*/
.lh-category > .lh-permalink {
  margin-top: calc((var(--report-header-height) + var(--default-padding)) * -1);
  padding-bottom: calc(var(--report-header-height) + var(--default-padding));
  display: block;
  visibility: hidden;
}

.lh-category-header {
  font-size: var(--header-font-size);
  min-height: var(--gauge-circle-size);
  margin-bottom: var(--lh-section-vpadding);
}

.lh-category-header .lh-score__gauge {
  max-width: 400px;
  width: auto;
  margin: 0px auto;
}

.lh-category-header .lh-audit__title {
  font-size: var(--header-font-size);
  line-height: var(--header-line-height);
}

#lh-log {
  position: fixed;
  background-color: #323232;
  color: #fff;
  min-height: 48px;
  min-width: 288px;
  padding: 16px 24px;
  box-shadow: 0 2px 5px 0 rgba(0, 0, 0, 0.26);
  border-radius: 2px;
  margin: 12px;
  font-size: 14px;
  cursor: default;
  transition: transform 0.3s, opacity 0.3s;
  transform: translateY(100px);
  opacity: 0;
  bottom: 0;
  left: 0;
  z-index: 3;
}

#lh-log.show {
  opacity: 1;
  transform: translateY(0);
}

/* 964 fits the min-width of the filmstrip */
@media screen and (max-width: 964px) {
  .lh-report {
    margin-left: 0;
    width: 100%;
  }
}

@media print {
  body {
    -webkit-print-color-adjust: exact; /* print background colors */
  }
  .lh-container {
    display: block;
  }
  .lh-report {
    margin-left: 0;
    padding-top: 0;
  }
  .lh-categories {
    margin-top: 0;
  }
}

.lh-table {
  --image-preview-size: 24px;
  border-collapse: collapse;
}

.lh-table thead {
  background-color: var(--lh-table-higlight-bg);
}
.lh-table thead th {
  font-weight: normal;
  word-wrap: normal;
}

.lh-table tbody tr:nth-child(even) {
  background-color: var(--lh-table-higlight-bg);
}

.lh-table th,
.lh-table td {
  padding: 8px 6px;
}

/* Looks unnecessary, but mostly for keeping the <th>s left-aligned */
.lh-table-column--text,
.lh-table-column--url,
/* .lh-table-column--thumbnail, */
/* .lh-table-column--empty,*/
.lh-table-column--code,
.lh-table-column--node {
  text-align: left;
}

.lh-table-column--bytes,
.lh-table-column--timespanMs,
.lh-table-column--ms,
.lh-table-column--numeric {
  text-align: right;
}


.lh-table-column--thumbnail {
  width: calc(var(--image-preview-size) * 2);
}

.lh-table-column--url {
  min-width: 250px;
  white-space: nowrap;
}

/* Keep columns narrow if they follow the URL column */
/* 12% was determined to be a decent narrow width, but wide enough for column headings */
.lh-table-column--url + th.lh-table-column--bytes,
.lh-table-column--url + .lh-table-column--bytes + th.lh-table-column--bytes,
.lh-table-column--url + .lh-table-column--ms,
.lh-table-column--url + .lh-table-column--ms + th.lh-table-column--bytes,
.lh-table-column--url + .lh-table-column--bytes + th.lh-table-column--timespanMs {
  width: 12%;
}

.lh-text__url {
  overflow: hidden;
  text-overflow: ellipsis;
}

.lh-text__url:hover {
  text-decoration: underline dotted #999;
  text-decoration-skip-ink: auto;
}

.lh-text__url > .lh-text, .lh-text__url-host {
  display: inline-block;
}

.lh-text__url-host {
  margin-left: calc(var(--body-font-size) / 2);
  opacity: 0.6;
  font-size: 90%
}

.lh-thumbnail {
  height: var(--image-preview-size);
  width: var(--image-preview-size);
  object-fit: contain;
}

/* Chevron
   https://codepen.io/paulirish/pen/LmzEmK
 */
.lh-chevron {
  --chevron-angle: 42deg;
  /* Edge doesn't support transform: rotate(calc(...)), so we define it here */
  --chevron-angle-right: -42deg;
  width: var(--chevron-size);
  height: var(--chevron-size);
  margin-top: calc((var(--body-line-height) - 12px) / 2);
}

.lh-chevron__lines {
  transition: transform 0.4s;
  transform: translateY(var(--body-line-height));
}
.lh-chevron__line {
 stroke: var(--display-value-gray);
 stroke-width: var(--chevron-size);
 stroke-linecap: square;
 transform-origin: 50%;
 transform: rotate(var(--chevron-angle));
 transition: transform 300ms, stroke 300ms;
}

.lh-audit-group > summary > .lh-audit-group__summary > .lh-chevron .lh-chevron__line-right,
.lh-audit-group[open] > summary > .lh-audit-group__summary > .lh-chevron .lh-chevron__line-left,
.lh-audit > .lh-expandable-details .lh-chevron__line-right,
.lh-audit > .lh-expandable-details[open] .lh-chevron__line-left {
 transform: rotate(var(--chevron-angle-right));
}

.lh-audit-group[open] > summary > .lh-audit-group__summary > .lh-chevron .lh-chevron__line-right,
.lh-audit > .lh-expandable-details[open] .lh-chevron__line-right {
  transform: rotate(var(--chevron-angle));
}

.lh-audit-group[open] > summary > .lh-audit-group__summary > .lh-chevron .lh-chevron__lines,
.lh-audit > .lh-expandable-details[open] .lh-chevron__lines {
 transform: translateY(calc(var(--chevron-size) * -1));
}



/* Tooltip */
.tooltip-boundary {
  position: relative;
}

.tooltip {
  position: absolute;
  display: none; /* Don't retain these layers when not needed */
  opacity: 0;
  background: #ffffff;
  min-width: 246px;
  max-width: 275px;
  padding: 15px;
  border-radius: 5px;
  text-align: initial;
}
/* shrink tooltips to not be cutoff on left edge of narrow viewports
   45vw is chosen to be ~= width of the left column of metrics
*/
@media screen and (max-width: 535px) {
  .tooltip {
    min-width: 45vw;
    padding: 3vw;
  }
}

.tooltip-boundary:hover {
  background-color: var(--color-hover);
}

.tooltip-boundary:hover .tooltip {
  display: block;
  animation: fadeInTooltip 250ms;
  animation-fill-mode: forwards;
  animation-delay: 850ms;
  bottom: 100%;
  z-index: 1;
  will-change: opacity;
  right: 0;
  pointer-events: none;
}

.tooltip::before {
  content: "";
  border: solid transparent;
  border-bottom-color: #fff;
  border-width: 10px;
  position: absolute;
  bottom: -20px;
  right: 6px;
  transform: rotate(180deg);
  pointer-events: none;
}

@keyframes fadeInTooltip {
  0% { opacity: 0; }
  75% { opacity: 1; }
  100% { opacity: 1;  filter: drop-shadow(1px 0px 1px #aaa) drop-shadow(0px 2px 4px hsla(206, 6%, 25%, 0.15)); pointer-events: auto; }
}<|MERGE_RESOLUTION|>--- conflicted
+++ resolved
@@ -464,12 +464,8 @@
 /* Expandable Details (Audit Groups, Audits) */
 .lh-audit__header {
   display: flex;
-<<<<<<< HEAD
-  padding: var(--lh-audit-vpadding) var(--text-indent);
   font-weight: 500;
-=======
   padding: var(--lh-audit-vpadding) 0;
->>>>>>> 623b7894
 }
 
 .lh-audit--load-opportunity .lh-audit__header {
