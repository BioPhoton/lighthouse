/**
 * @license
 * Copyright 2017 Google Inc. All Rights Reserved.
 *
 * Licensed under the Apache License, Version 2.0 (the "License");
 * you may not use this file except in compliance with the License.
 * You may obtain a copy of the License at
 *
 *      http://www.apache.org/licenses/LICENSE-2.0
 *
 * Unless required by applicable law or agreed to in writing, software
 * distributed under the License is distributed on an "AS-IS" BASIS,
 * WITHOUT WARRANTIES OR CONDITIONS OF ANY KIND, either express or implied.
 * See the License for the specific language governing permissions and
 * limitations under the License.
 */
'use strict';

/* globals self, Util */

/** @typedef {import('./dom.js')} DOM */
/** @typedef {import('./report-renderer.js')} ReportRenderer */
/** @typedef {import('./details-renderer.js')} DetailsRenderer */
/** @typedef {import('./util.js')} Util */
/** @typedef {'failed'|'warning'|'manual'|'passed'|'notApplicable'|'changed'} TopLevelClumpId */

class CategoryRenderer {
  /**
   * @param {DOM} dom
   * @param {DetailsRenderer} detailsRenderer
   */
  constructor(dom, detailsRenderer) {
    /** @type {DOM} */
    this.dom = dom;
    /** @type {DetailsRenderer} */
    this.detailsRenderer = detailsRenderer;
    /** @type {ParentNode} */
    this.templateContext = this.dom.document();

    this.detailsRenderer.setTemplateContext(this.templateContext);
  }

  /**
   * Display info per top-level clump. Define on class to avoid race with Util init.
   */
  get _clumpTitles() {
    return {
      warning: Util.UIStrings.warningAuditsGroupTitle,
      manual: Util.UIStrings.manualAuditsGroupTitle,
      passed: Util.UIStrings.passedAuditsGroupTitle,
      notApplicable: Util.UIStrings.notApplicableAuditsGroupTitle,
      changed: 'Changed',
      failed: 'Failed',
    };
  }

  /**
<<<<<<< HEAD
   * @param {LH.ReportResult.AuditRef | LH.ReportResult.AuditRef[]} audit
   * @param {number} index
=======
   * @param {LH.ReportResult.AuditRef} audit
>>>>>>> 066984d1
   * @return {Element}
   */
  renderAudit(audit) {
    const tmpl = this.dom.cloneTemplate('#tmpl-lh-audit', this.templateContext);
    return this.populateAuditValues(audit, tmpl);
  }

  /**
   * Populate an DOM tree with audit details. Used by renderAudit and renderOpportunity
<<<<<<< HEAD
   * @param {LH.ReportResult.AuditRef | LH.ReportResult.AuditRef[]} audits
   * @param {number} index
   * @param {DocumentFragment} tmpl
   * @return {Element}
   */
  populateAuditValues(audits, index, tmpl) {
    if (!Array.isArray(audits)) audits = [audits];
    const baseAudit = audits[0];
    const isDiff = audits.length > 1;

=======
   * @param {LH.ReportResult.AuditRef} audit
   * @param {DocumentFragment} tmpl
   * @return {Element}
   */
  populateAuditValues(audit, tmpl) {
>>>>>>> 066984d1
    const auditEl = this.dom.find('.lh-audit', tmpl);
    auditEl.id = baseAudit.result.id;
    const scoreDisplayMode = baseAudit.result.scoreDisplayMode;

<<<<<<< HEAD
    if (baseAudit.result.displayValue) {
      const displayValue = Util.formatDisplayValue(baseAudit.result.displayValue);
      this.dom.find('.lh-audit__display-text', auditEl).textContent = displayValue;
=======
    if (audit.result.displayValue) {
      this.dom.find('.lh-audit__display-text', auditEl).textContent = audit.result.displayValue;
>>>>>>> 066984d1
    }

    const titleEl = this.dom.find('.lh-audit__title', auditEl);
    titleEl.appendChild(this.dom.convertMarkdownCodeSnippets(baseAudit.result.title));
    this.dom.find('.lh-audit__description', auditEl)
        .appendChild(this.dom.convertMarkdownLinkSnippets(baseAudit.result.description));

    if (audit.stackPacks) {
      audit.stackPacks.forEach(pack => {
        const packElm = this.dom.createElement('div');
        packElm.classList.add('lh-audit__stackpack');

        const packElmImg = this.dom.createElement('img');
        packElmImg.classList.add('lh-audit__stackpack__img');
        packElmImg.src = pack.iconDataURL;
        packElmImg.alt = pack.title;
        packElm.appendChild(packElmImg);

        packElm.appendChild(this.dom.convertMarkdownLinkSnippets(pack.description));

        this.dom.find('.lh-audit__stackpacks', auditEl)
          .appendChild(packElm);
      });
    }

    const header = /** @type {HTMLDetailsElement} */ (this.dom.find('details', auditEl));
    for (const audit of audits) {
      let elem;
      if (audit.result.details) {
        elem = this.detailsRenderer.render(audit.result.details);
      }

      if (isDiff) {
        // if (!elem) {
        //   elem = this.dom.createElement('div');
        //   elem.textContent = 'No details.';
        // }
        header.appendChild(this._createLetterNode(audits.indexOf(audit)));
        // elem.classList.add('lh-details');
      }

      if (elem) header.appendChild(elem);
    }

    // Add chevron SVG to the end of the summary
    this.dom.find('.lh-chevron-container', auditEl).appendChild(this._createChevron());
    for (const audit of audits) {
      const exists = this.dom.findAll('.lh-audit__score-icons', auditEl).length > 0;
      if (!exists) continue;
      const scoreIcon = this.dom.createElement('div', 'lh-audit__score-icon');
      this._setRatingClass(scoreIcon, audit.result.score, scoreDisplayMode);
      this.dom.find('.lh-audit__score-icons', auditEl).appendChild(scoreIcon);

      // Add an icon to each details' letter node.
      if (isDiff) {
        this.dom.findAll('.lh-letter-node', auditEl)[audits.indexOf(audit)].prepend(scoreIcon.cloneNode());
      }
    }

<<<<<<< HEAD
    for (const audit of audits) {
      if (audit.result.scoreDisplayMode === 'error') {
        auditEl.classList.add(`lh-audit--error`);
        const textEl = this.dom.find('.lh-audit__display-text', auditEl);
        textEl.textContent = Util.UIStrings.errorLabel;
        textEl.classList.add('tooltip-boundary');
        const tooltip = this.dom.createChildOf(textEl, 'div', 'tooltip tooltip--error');
        tooltip.textContent = audit.result.errorMessage || Util.UIStrings.errorMissingAuditInfo;
      } else if (audit.result.explanation) {
        const explEl = this.dom.createChildOf(titleEl, 'div', 'lh-audit-explanation');
        explEl.textContent = audit.result.explanation;
        // hack
        if (isDiff) explEl.textContent = this._createLetterNode(audits.indexOf(audit)).textContent + ': ' + explEl.textContent;
      }
      const warnings = audit.result.warnings;
      if (!warnings || warnings.length === 0) continue;

      // Add list of warnings or singular warning
      const warningsEl = this.dom.createChildOf(titleEl, 'div', 'lh-warnings');
      if (warnings.length === 1) {
        warningsEl.textContent = `${Util.UIStrings.warningHeader} ${warnings.join('')}`;
        if (isDiff) warningsEl.prepend(this._createLetterNode(audits.indexOf(audit)));
      } else {
        warningsEl.textContent = Util.UIStrings.warningHeader;
        const warningsUl = this.dom.createChildOf(warningsEl, 'ul');
        for (const warning of warnings) {
          const item = this.dom.createChildOf(warningsUl, 'li');
          item.textContent = warning;
        }
=======
    // Add list of warnings or singular warning
    const warningsEl = this.dom.createChildOf(titleEl, 'div', 'lh-warnings');
    this.dom.createChildOf(warningsEl, 'span').textContent = Util.UIStrings.warningHeader;
    if (warnings.length === 1) {
      warningsEl.appendChild(this.dom.document().createTextNode(warnings.join('')));
    } else {
      const warningsUl = this.dom.createChildOf(warningsEl, 'ul');
      for (const warning of warnings) {
        const item = this.dom.createChildOf(warningsUl, 'li');
        item.textContent = warning;
>>>>>>> 066984d1
      }
    }

    return auditEl;
  }

  /**
   * @return {HTMLElement}
   */
  _createChevron() {
    const chevronTmpl = this.dom.cloneTemplate('#tmpl-lh-chevron', this.templateContext);
    const chevronEl = this.dom.find('.lh-chevron', chevronTmpl);
    return chevronEl;
  }

  /**
   * @param {Element} element DOM node to populate with values.
   * @param {number|null} score
   * @param {string} scoreDisplayMode
   * @return {Element}
   */
  _setRatingClass(element, score, scoreDisplayMode) {
    const rating = Util.calculateRating(score, scoreDisplayMode);
    element.classList.add(`lh-audit--${scoreDisplayMode.toLowerCase()}`);
    if (scoreDisplayMode !== 'informative') {
      element.classList.add(`lh-audit--${rating}`);
    }
    return element;
  }

  /**
   * @param {LH.ReportResult.Category} category
   * @param {Record<string, LH.Result.ReportGroup>} groupDefinitions
   * @return {Element}
   */
  renderCategoryHeader(category, groupDefinitions) {
    const tmpl = this.dom.cloneTemplate('#tmpl-lh-category-header', this.templateContext);

    const gaugeContainerEl = this.dom.find('.lh-score__gauge', tmpl);
    const gaugeEl = this.renderScoreGauge(category, groupDefinitions);
    gaugeContainerEl.appendChild(gaugeEl);

    if (category.description) {
      const descEl = this.dom.convertMarkdownLinkSnippets(category.description);
      this.dom.find('.lh-category-header__description', tmpl).appendChild(descEl);
    }

    return /** @type {Element} */ (tmpl.firstElementChild);
  }

  /**
   * Renders the group container for a group of audits. Individual audit elements can be added
   * directly to the returned element.
   * @param {LH.Result.ReportGroup} group
   * @return {Element}
   */
  renderAuditGroup(group) {
    const groupEl = this.dom.createElement('div', 'lh-audit-group');

    const auditGroupHeader = this.dom.createElement('div', 'lh-audit-group__header');

    this.dom.createChildOf(auditGroupHeader, 'span', 'lh-audit-group__title')
      .textContent = group.title;
    if (group.description) {
      const descriptionEl = this.dom.convertMarkdownLinkSnippets(group.description);
      descriptionEl.classList.add('lh-audit-group__description');
      auditGroupHeader.appendChild(descriptionEl);
    }
    groupEl.appendChild(auditGroupHeader);

    return groupEl;
  }

  /**
   * Takes an array of auditRefs, groups them if requested, then returns an
   * array of audit and audit-group elements.
   * @param {Array<LH.ReportResult.AuditRef[]>} auditRefs
   * @param {Object<string, LH.Result.ReportGroup>} groupDefinitions
   * @return {Array<Element>}
   */
  _renderGroupedAudits(auditRefs, groupDefinitions) {
    // Audits grouped by their group (or under notAGroup).
    /** @type {Map<string, Array<LH.ReportResult.AuditRef[]>>} */
    const grouped = new Map();

    // Add audits without a group first so they will appear first.
    const notAGroup = 'NotAGroup';
    grouped.set(notAGroup, []);

    for (const auditRef of auditRefs) {
      const groupId = auditRef[0].group || notAGroup;
      const groupAuditRefs = grouped.get(groupId) || [];
      groupAuditRefs.push(auditRef);
      grouped.set(groupId, groupAuditRefs);
    }

    /** @type {Array<Element>} */
    const auditElements = [];

    for (const [groupId, groupAuditRefs] of grouped) {
      if (groupId === notAGroup) {
        // Push not-grouped audits individually.
        for (const auditRef of groupAuditRefs) {
          auditElements.push(this.renderAudit(auditRef));
        }
        continue;
      }

      // Push grouped audits as a group.
      const groupDef = groupDefinitions[groupId];
      const auditGroupElem = this.renderAuditGroup(groupDef);
      for (const auditRef of groupAuditRefs) {
        auditGroupElem.appendChild(this.renderAudit(auditRef));
      }
      auditGroupElem.classList.add(`lh-audit-group--${groupId}`);
      auditElements.push(auditGroupElem);
    }

    return auditElements;
  }

  /**
   * Take a set of audits, group them if they have groups, then render in a top-level
   * clump that can't be expanded/collapsed.
   * @param {Array<LH.ReportResult.AuditRef[]>} auditRefs
   * @param {Object<string, LH.Result.ReportGroup>} groupDefinitions
   * @return {Element}
   */
  renderUnexpandableClump(auditRefs, groupDefinitions) {
    const clumpElement = this.dom.createElement('div');
    const elements = this._renderGroupedAudits(auditRefs, groupDefinitions);
    elements.forEach(elem => clumpElement.appendChild(elem));
    return clumpElement;
  }

  /**
   * Take a set of audits and render in a top-level, expandable clump that starts
   * in a collapsed state.
   * @param {TopLevelClumpId} clumpId
   * @param {{auditRefs: Array<LH.ReportResult.AuditRef | LH.ReportResult.AuditRef[]>, description?: string}} clumpOpts
   * @return {Element}
   */
  renderClump(clumpId, {auditRefs, description}) {
    const clumpTmpl = this.dom.cloneTemplate('#tmpl-lh-clump', this.templateContext);
    const clumpElement = this.dom.find('.lh-clump', clumpTmpl);

    if (clumpId === 'warning' || clumpId === 'changed' || clumpId === 'failed') {
      clumpElement.setAttribute('open', '');
    }

    const summaryInnerEl = this.dom.find('.lh-audit-group__summary', clumpElement);
    const chevronEl = summaryInnerEl.appendChild(this._createChevron());
    chevronEl.title = Util.UIStrings.auditGroupExpandTooltip;

    const headerEl = this.dom.find('.lh-audit-group__header', clumpElement);
    const title = this._clumpTitles[clumpId];
    this.dom.find('.lh-audit-group__title', headerEl).textContent = title;
    if (description) {
      const descriptionEl = this.dom.convertMarkdownLinkSnippets(description);
      descriptionEl.classList.add('lh-audit-group__description');
      headerEl.appendChild(descriptionEl);
    }

    const itemCountEl = this.dom.find('.lh-audit-group__itemcount', clumpElement);
    itemCountEl.textContent = `(${auditRefs.length})`;

    // Add all audit results to the clump.
    const auditElements = auditRefs.map(this.renderAudit.bind(this));
    clumpElement.append(...auditElements);

    clumpElement.classList.add(`lh-clump--${clumpId.toLowerCase()}`);
    return clumpElement;
  }

  /**
   * @param {ParentNode} context
   */
  setTemplateContext(context) {
    this.templateContext = context;
    this.detailsRenderer.setTemplateContext(context);
  }

  /**
   * @param {LH.ReportResult.Category} category
   * @param {Record<string, LH.Result.ReportGroup>} groupDefinitions
   * @return {DocumentFragment}
   */
  renderScoreGauge(category, groupDefinitions) { // eslint-disable-line no-unused-vars
    const tmpl = this.dom.cloneTemplate('#tmpl-lh-gauge', this.templateContext);
    const wrapper = /** @type {HTMLAnchorElement} */ (this.dom.find('.lh-gauge__wrapper', tmpl));
    wrapper.href = `#${category.id}`;
    wrapper.classList.add(`lh-gauge__wrapper--${Util.calculateRating(category.score)}`);

    if (Util.isPluginCategory(category.id)) {
      wrapper.classList.add('lh-gauge__wrapper--plugin');
    }

    // Cast `null` to 0
    const numericScore = Number(category.score);
    const gauge = this.dom.find('.lh-gauge', tmpl);
    // 352 is ~= 2 * Math.PI * gauge radius (56)
    // https://codepen.io/xgad/post/svg-radial-progress-meters
    // score of 50: `stroke-dasharray: 176 352`;
    /** @type {?SVGCircleElement} */
    const gaugeArc = gauge.querySelector('.lh-gauge-arc');
    if (gaugeArc) {
      gaugeArc.style.strokeDasharray = `${numericScore * 352} 352`;
    }

    const scoreOutOf100 = Math.round(numericScore * 100);
    const percentageEl = this.dom.find('.lh-gauge__percentage', tmpl);
    percentageEl.textContent = scoreOutOf100.toString();
    if (category.score === null) {
      percentageEl.textContent = '?';
      percentageEl.title = Util.UIStrings.errorLabel;
    }

    this.dom.find('.lh-gauge__label', tmpl).textContent = category.title;
    return tmpl;
  }

  /**
   * @param {LH.ReportResult.AuditRef} audit
   * @return {boolean}
   */
  _auditHasWarning(audit) {
    return Boolean(audit.result.warnings && audit.result.warnings.length);
  }

  /**
   * Returns the id of the top-level clump to put this audit in.
   * @param {LH.ReportResult.AuditRef} auditRef
   * @return {TopLevelClumpId}
   */
  _getClumpIdForAuditRef(auditRef) {
    const scoreDisplayMode = auditRef.result.scoreDisplayMode;
    if (scoreDisplayMode === 'manual' || scoreDisplayMode === 'notApplicable') {
      return scoreDisplayMode;
    }

    if (Util.showAsPassed(auditRef.result)) {
      if (this._auditHasWarning(auditRef)) {
        return 'warning';
      } else {
        return 'passed';
      }
    } else {
      return 'failed';
    }
  }

  /**
   * Renders a set of top level sections (clumps), under a status of failed, warning,
   * manual, passed, or notApplicable. The result ends up something like:
   *
   * failed clump
   *   ├── audit 1 (w/o group)
   *   ├── audit 2 (w/o group)
   *   ├── audit group
   *   |  ├── audit 3
   *   |  └── audit 4
   *   └── audit group
   *      ├── audit 5
   *      └── audit 6
   * other clump (e.g. 'manual')
   *   ├── audit 1
   *   ├── audit 2
   *   ├── …
   *   ⋮
   * @param {LH.ReportResult.Category} category
   * @param {Object<string, LH.Result.ReportGroup>} [groupDefinitions]
   * @return {Element}
   */
  render(category, groupDefinitions = {}) {
    const element = this.dom.createElement('div', 'lh-category');
    this.createPermalinkSpan(element, category.id);
    element.appendChild(this.renderCategoryHeader(category, groupDefinitions));

    // Top level clumps for audits, in order they will appear in the report.
    /** @type {Map<TopLevelClumpId, Array<LH.ReportResult.AuditRef>>} */
    const clumps = new Map();
    clumps.set('failed', []);
    clumps.set('warning', []);
    clumps.set('manual', []);
    clumps.set('passed', []);
    clumps.set('notApplicable', []);

    // Sort audits into clumps.
    for (const auditRef of category.auditRefs) {
      const clumpId = this._getClumpIdForAuditRef(auditRef);
      const clump = /** @type {Array<LH.ReportResult.AuditRef>} */ (clumps.get(clumpId)); // already defined
      clump.push(auditRef);
      clumps.set(clumpId, clump);
    }

    // Render each clump.
    for (const [clumpId, auditRefs] of clumps) {
      if (auditRefs.length === 0) continue;
      const auditRefsCoercedToSingleItemArray = auditRefs.map(auditRef => [auditRef]);

      if (clumpId === 'failed') {
        const clumpElem = this.renderUnexpandableClump(auditRefsCoercedToSingleItemArray, groupDefinitions);
        clumpElem.classList.add(`lh-clump--failed`);
        element.appendChild(clumpElem);
        continue;
      }

      const description = clumpId === 'manual' ? category.manualDescription : undefined;
      const clumpElem = this.renderClump(clumpId, {auditRefs: auditRefsCoercedToSingleItemArray, description});
      element.appendChild(clumpElem);
    }

    return element;
  }

  /**
   * @param {Array<LH.ReportResult.Category>} allCategory
   * @param {Array<Object<string, LH.Result.ReportGroup>>} allGroupDefinitions
   * @return {Element}
   */
  renderDiff(allCategory, allGroupDefinitions) {
    const baseCategory = allCategory[0];
    const baseGroupDefinitions = allGroupDefinitions[0];

    const element = this.dom.createElement('div', 'lh-category');
    this.createPermalinkSpan(element, baseCategory.id);
    element.appendChild(this.renderCategoryHeader(baseCategory, baseGroupDefinitions));

    // const idx = baseCategory.auditRefs.findIndex(a => a.id === 'html-has-lang');
    // console.log(allCategory[0].auditRefs[idx],
    //   allCategory[1].auditRefs[idx],)
    // element.append(this.renderAuditDiff([
    //   allCategory[0].auditRefs[idx],
    //   allCategory[1].auditRefs[idx],
    // ], idx));

    // return element;

    if (allCategory.length >= 2) {
      // Top level clumps for audits, in order they will appear in the report.
      /** @type {Map<TopLevelClumpId, Array<LH.ReportResult.AuditRef[]>>} */
      const clumps = new Map();
      clumps.set('changed', []);
      clumps.set('failed', []);
      clumps.set('passed', []);

      /** @type {Map<string, Array<LH.ReportResult.AuditRef>>} */
      const auditRefsGroupedById = new Map();
      for (const category of allCategory) {
        for (const auditRef of category.auditRefs) {
          const auditRefs = auditRefsGroupedById.get(auditRef.id) || [];
          auditRefs.push(auditRef);
          auditRefsGroupedById.set(auditRef.id, auditRefs);
        }
      }

      // Sort audits into clumps.
      for (const [id, auditRefs] of auditRefsGroupedById) {
        let allPassed = true;
        let allFailed = true;
        let na = false;
        for (const auditRef of auditRefs) {
          const clumpId = this._getClumpIdForAuditRef(auditRef);
          if (clumpId === 'passed') {
            allFailed = false;
          } else if (clumpId === 'failed') {
            allPassed = false;
          } else {
            na = true;
          }
        }

        if (na) continue;
        /** @type {TopLevelClumpId} */
        let clumpId = 'changed';
        if (allPassed) clumpId = 'passed';
        if (allFailed) clumpId = 'failed';

        const clump = /** @type {Array<LH.ReportResult.AuditRef[]>} */ (clumps.get(clumpId)); // already defined
        clump.push(auditRefs);
        clumps.set(clumpId, clump);
      }

      // Render each clump.
      for (const [clumpId, auditRefs] of clumps) {
        if (auditRefs.length === 0) continue;

        // if (clumpId === 'failed') {
        //   const clumpElem = this.renderUnexpandableClump(auditRefs, baseGroupDefinitions);
        //   clumpElem.classList.add(`lh-clump--failed`);
        //   element.appendChild(clumpElem);
        //   continue;
        // }

        const description = clumpId === 'manual' ? baseCategory.manualDescription : undefined;
        const clumpElem = this.renderClump(clumpId, {auditRefs, description});
        element.appendChild(clumpElem);
      }
    } else if (allCategory.length > 2) {
      // ...
    }

    return element;
  }

  /**
   * Create a non-semantic span used for hash navigation of categories
   * @param {Element} element
   * @param {string} id
   */
  createPermalinkSpan(element, id) {
    const permalinkEl = this.dom.createChildOf(element, 'span', 'lh-permalink');
    permalinkEl.id = id;
  }

  /**
   * @param {number} index
   */
  _createLetterNode(index) {
    // TODO add hover text for URL.
    const letter = this.dom.createElement('text', 'lh-letter-node');
    letter.textContent = String.fromCharCode('A'.charCodeAt(0) + index);
    letter.style.backgroundColor = this._getLetterColor(index);
    return letter;
  }

  /**
   * @param {number} index
   */
  _getLetterColor(index) {
    // colors from https://stackoverflow.com/a/31817723
    const colors = ['#00b016', '#0013cd', '#d6d40a', '#d900b5', '#e02800', '#69ee00', '#c27e00', '#7900a8', '#008fda', '#00db53', '#3f00c8', '#dd004e', '#9c0008', '#9c00e0', '#c3007f'];
    if (index < colors.length) return colors[index];
    return '';
  }
}

if (typeof module !== 'undefined' && module.exports) {
  module.exports = CategoryRenderer;
} else {
  self.CategoryRenderer = CategoryRenderer;
}<|MERGE_RESOLUTION|>--- conflicted
+++ resolved
@@ -55,12 +55,7 @@
   }
 
   /**
-<<<<<<< HEAD
    * @param {LH.ReportResult.AuditRef | LH.ReportResult.AuditRef[]} audit
-   * @param {number} index
-=======
-   * @param {LH.ReportResult.AuditRef} audit
->>>>>>> 066984d1
    * @return {Element}
    */
   renderAudit(audit) {
@@ -70,36 +65,22 @@
 
   /**
    * Populate an DOM tree with audit details. Used by renderAudit and renderOpportunity
-<<<<<<< HEAD
    * @param {LH.ReportResult.AuditRef | LH.ReportResult.AuditRef[]} audits
-   * @param {number} index
    * @param {DocumentFragment} tmpl
    * @return {Element}
    */
-  populateAuditValues(audits, index, tmpl) {
+  populateAuditValues(audits, tmpl) {
     if (!Array.isArray(audits)) audits = [audits];
     const baseAudit = audits[0];
     const isDiff = audits.length > 1;
 
-=======
-   * @param {LH.ReportResult.AuditRef} audit
-   * @param {DocumentFragment} tmpl
-   * @return {Element}
-   */
-  populateAuditValues(audit, tmpl) {
->>>>>>> 066984d1
     const auditEl = this.dom.find('.lh-audit', tmpl);
     auditEl.id = baseAudit.result.id;
     const scoreDisplayMode = baseAudit.result.scoreDisplayMode;
 
-<<<<<<< HEAD
     if (baseAudit.result.displayValue) {
-      const displayValue = Util.formatDisplayValue(baseAudit.result.displayValue);
-      this.dom.find('.lh-audit__display-text', auditEl).textContent = displayValue;
-=======
-    if (audit.result.displayValue) {
-      this.dom.find('.lh-audit__display-text', auditEl).textContent = audit.result.displayValue;
->>>>>>> 066984d1
+      this.dom.find('.lh-audit__display-text', auditEl).textContent =
+        baseAudit.result.displayValue;
     }
 
     const titleEl = this.dom.find('.lh-audit__title', auditEl);
@@ -107,8 +88,9 @@
     this.dom.find('.lh-audit__description', auditEl)
         .appendChild(this.dom.convertMarkdownLinkSnippets(baseAudit.result.description));
 
-    if (audit.stackPacks) {
-      audit.stackPacks.forEach(pack => {
+    // TODO(hoten) - report diff - handle stack packs.
+    if (baseAudit.stackPacks) {
+      baseAudit.stackPacks.forEach(pack => {
         const packElm = this.dom.createElement('div');
         packElm.classList.add('lh-audit__stackpack');
 
@@ -159,8 +141,8 @@
       }
     }
 
-<<<<<<< HEAD
     for (const audit of audits) {
+      // TODO(hoten) - report diff - were these error tooltips removed in the redesign?
       if (audit.result.scoreDisplayMode === 'error') {
         auditEl.classList.add(`lh-audit--error`);
         const textEl = this.dom.find('.lh-audit__display-text', auditEl);
@@ -179,28 +161,17 @@
 
       // Add list of warnings or singular warning
       const warningsEl = this.dom.createChildOf(titleEl, 'div', 'lh-warnings');
+      this.dom.createChildOf(warningsEl, 'span').textContent = Util.UIStrings.warningHeader;
       if (warnings.length === 1) {
-        warningsEl.textContent = `${Util.UIStrings.warningHeader} ${warnings.join('')}`;
+        warningsEl.appendChild(this.dom.document().createTextNode(warnings[0]));
+        // TODO(hoten) - report diff - shouldn't the letter node show no matter how many warnings there are?
         if (isDiff) warningsEl.prepend(this._createLetterNode(audits.indexOf(audit)));
       } else {
-        warningsEl.textContent = Util.UIStrings.warningHeader;
         const warningsUl = this.dom.createChildOf(warningsEl, 'ul');
         for (const warning of warnings) {
           const item = this.dom.createChildOf(warningsUl, 'li');
           item.textContent = warning;
         }
-=======
-    // Add list of warnings or singular warning
-    const warningsEl = this.dom.createChildOf(titleEl, 'div', 'lh-warnings');
-    this.dom.createChildOf(warningsEl, 'span').textContent = Util.UIStrings.warningHeader;
-    if (warnings.length === 1) {
-      warningsEl.appendChild(this.dom.document().createTextNode(warnings.join('')));
-    } else {
-      const warningsUl = this.dom.createChildOf(warningsEl, 'ul');
-      for (const warning of warnings) {
-        const item = this.dom.createChildOf(warningsUl, 'li');
-        item.textContent = warning;
->>>>>>> 066984d1
       }
     }
 
