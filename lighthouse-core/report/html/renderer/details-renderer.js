/**
 * @license
 * Copyright 2017 The Lighthouse Authors. All Rights Reserved.
 *
 * Licensed under the Apache License, Version 2.0 (the "License");
 * you may not use this file except in compliance with the License.
 * You may obtain a copy of the License at
 *
 *      http://www.apache.org/licenses/LICENSE-2.0
 *
 * Unless required by applicable law or agreed to in writing, software
 * distributed under the License is distributed on an "AS-IS" BASIS,
 * WITHOUT WARRANTIES OR CONDITIONS OF ANY KIND, either express or implied.
 * See the License for the specific language governing permissions and
 * limitations under the License.
 */
'use strict';

/* globals self CriticalRequestChainRenderer SnippetRenderer ElementScreenshotRenderer Util URL */

/** @typedef {import('./dom.js')} DOM */

const URL_PREFIXES = ['http://', 'https://', 'data:'];

class DetailsRenderer {
  /**
   * @param {DOM} dom
   */
<<<<<<< HEAD
  constructor(dom, fullPageScreenshotAuditResult) {
    /** @type {DOM} */
=======
  constructor(dom) {
>>>>>>> 30cc9544
    this._dom = dom;
    /** @type {ParentNode} */
    this._templateContext; // eslint-disable-line no-unused-expressions

    this._fullPageScreenshotAuditResult = fullPageScreenshotAuditResult;
  }

  /**
   * @param {ParentNode} context
   */
  setTemplateContext(context) {
    this._templateContext = context;
  }

  /**
   * @param {LH.Audit.Details} details
   * @return {Element|null}
   */
  render(details) {
    switch (details.type) {
      case 'filmstrip':
        return this._renderFilmstrip(details);
      case 'list':
        return this._renderList(details);
      case 'table':
        return this._renderTable(details);
      case 'criticalrequestchain':
        return CriticalRequestChainRenderer.render(this._dom, this._templateContext, details, this);
      case 'opportunity':
        return this._renderTable(details);

      // Internal-only details, not for rendering.
      case 'screenshot':
      case 'debugdata':
        return null;

      default: {
        // @ts-ignore tsc thinks this is unreachable, but be forward compatible
        // with new unexpected detail types.
        return this._renderUnknown(details.type, details);
      }
    }
  }

  /**
   * @param {{value: number, granularity?: number}} details
   * @return {Element}
   */
  _renderBytes(details) {
    // TODO: handle displayUnit once we have something other than 'kb'
    const value = Util.i18n.formatBytesToKB(details.value, details.granularity);
    return this._renderText(value);
  }

  /**
   * @param {{value: number, granularity?: number, displayUnit?: string}} details
   * @return {Element}
   */
  _renderMilliseconds(details) {
    let value = Util.i18n.formatMilliseconds(details.value, details.granularity);
    if (details.displayUnit === 'duration') {
      value = Util.i18n.formatDuration(details.value);
    }

    return this._renderText(value);
  }

  /**
   * @param {string} text
   * @return {HTMLElement}
   */
  renderTextURL(text) {
    const url = text;

    let displayedPath;
    let displayedHost;
    let title;
    try {
      const parsed = Util.parseURL(url);
      displayedPath = parsed.file === '/' ? parsed.origin : parsed.file;
      displayedHost = parsed.file === '/' ? '' : `(${parsed.hostname})`;
      title = url;
    } catch (e) {
      displayedPath = url;
    }

    const element = this._dom.createElement('div', 'lh-text__url');
    element.appendChild(this._renderLink({text: displayedPath, url}));

    if (displayedHost) {
      const hostElem = this._renderText(displayedHost);
      hostElem.classList.add('lh-text__url-host');
      element.appendChild(hostElem);
    }

    if (title) {
      element.title = url;
      // set the url on the element's dataset which we use to check 3rd party origins
      element.dataset.url = url;
    }
    return element;
  }

  /**
   * @param {{text: string, url: string}} details
   * @return {Element}
   */
  _renderLink(details) {
    const allowedProtocols = ['https:', 'http:'];
    let url;
    try {
      url = new URL(details.url);
    } catch (_) {}

    if (!url || !allowedProtocols.includes(url.protocol)) {
      // Fall back to just the link text if invalid or protocol not allowed.
      return this._renderText(details.text);
    }

    const a = this._dom.createElement('a');
    a.rel = 'noopener';
    a.target = '_blank';
    a.textContent = details.text;
    a.href = url.href;

    return a;
  }

  /**
   * @param {string} text
   * @return {Element}
   */
  _renderText(text) {
    const element = this._dom.createElement('div', 'lh-text');
    element.textContent = text;
    return element;
  }

  /**
   * @param {string} text
   * @return {Element}
   */
  _renderNumeric(text) {
    // TODO: this should probably accept a number and call `formatNumber` instead of being identical
    // to _renderText.
    const element = this._dom.createElement('div', 'lh-numeric');
    element.textContent = text;
    return element;
  }

  /**
   * Create small thumbnail with scaled down image asset.
   * @param {string} details
   * @return {Element}
   */
  _renderThumbnail(details) {
    const element = this._dom.createElement('img', 'lh-thumbnail');
    const strValue = details;
    element.src = strValue;
    element.title = strValue;
    element.alt = '';
    return element;
  }

  /**
   * @param {string} type
   * @param {*} value
   */
  _renderUnknown(type, value) {
    // eslint-disable-next-line no-console
    console.error(`Unknown details type: ${type}`, value);
    const element = this._dom.createElement('details', 'lh-unknown');
    this._dom.createChildOf(element, 'summary').textContent =
      `We don't know how to render audit details of type \`${type}\`. ` +
      'The Lighthouse version that collected this data is likely newer than the Lighthouse ' +
      'version of the report renderer. Expand for the raw JSON.';
    this._dom.createChildOf(element, 'pre').textContent = JSON.stringify(value, null, 2);
    return element;
  }

  /**
   * Render a details item value for embedding in a table. Renders the value
   * based on the heading's valueType, unless the value itself has a `type`
   * property to override it.
   * @param {LH.Audit.Details.ItemValue} value
   * @param {LH.Audit.Details.OpportunityColumnHeading} heading
   * @return {Element|null}
   */
  _renderTableValue(value, heading) {
    if (typeof value === 'undefined' || value === null) {
      return null;
    }

    // First deal with the possible object forms of value.
    if (typeof value === 'object') {
      // The value's type overrides the heading's for this column.
      switch (value.type) {
        case 'code': {
          return this._renderCode(value.value);
        }
        case 'link': {
          return this._renderLink(value);
        }
        case 'node': {
          return this.renderNode(value);
        }
        case 'source-location': {
          return this.renderSourceLocation(value);
        }
        case 'url': {
          return this.renderTextURL(value.value);
        }
        default: {
          return this._renderUnknown(value.type, value);
        }
      }
    }

    // Next, deal with primitives.
    switch (heading.valueType) {
      case 'bytes': {
        const numValue = Number(value);
        return this._renderBytes({value: numValue, granularity: heading.granularity});
      }
      case 'code': {
        const strValue = String(value);
        return this._renderCode(strValue);
      }
      case 'ms': {
        const msValue = {
          value: Number(value),
          granularity: heading.granularity,
          displayUnit: heading.displayUnit,
        };
        return this._renderMilliseconds(msValue);
      }
      case 'numeric': {
        const strValue = String(value);
        return this._renderNumeric(strValue);
      }
      case 'text': {
        const strValue = String(value);
        return this._renderText(strValue);
      }
      case 'thumbnail': {
        const strValue = String(value);
        return this._renderThumbnail(strValue);
      }
      case 'timespanMs': {
        const numValue = Number(value);
        return this._renderMilliseconds({value: numValue});
      }
      case 'url': {
        const strValue = String(value);
        if (URL_PREFIXES.some(prefix => strValue.startsWith(prefix))) {
          return this.renderTextURL(strValue);
        } else {
          // Fall back to <pre> rendering if not actually a URL.
          return this._renderCode(strValue);
        }
      }
      default: {
        return this._renderUnknown(heading.valueType, value);
      }
    }
  }

  /**
   * Get the headings of a table-like details object, converted into the
   * OpportunityColumnHeading type until we have all details use the same
   * heading format.
   * @param {LH.Audit.Details.Table|LH.Audit.Details.Opportunity} tableLike
   * @return {Array<LH.Audit.Details.OpportunityColumnHeading>}
   */
  _getCanonicalizedHeadingsFromTable(tableLike) {
    if (tableLike.type === 'opportunity') {
      return tableLike.headings;
    }

    return tableLike.headings.map(heading => this._getCanonicalizedHeading(heading));
  }

  /**
   * Get the headings of a table-like details object, converted into the
   * OpportunityColumnHeading type until we have all details use the same
   * heading format.
   * @param {LH.Audit.Details.TableColumnHeading} heading
   * @return {LH.Audit.Details.OpportunityColumnHeading}
   */
  _getCanonicalizedHeading(heading) {
    let subRows;
    if (heading.subRows) {
      // @ts-ignore: It's ok that there is no text.
      subRows = this._getCanonicalizedHeading(heading.subRows);
      if (!subRows.key) {
        // eslint-disable-next-line no-console
        console.warn('key should not be null');
      }
      subRows = {...subRows, key: subRows.key || ''};
    }

    return {
      key: heading.key,
      valueType: heading.itemType,
      subRows,
      label: heading.text,
      displayUnit: heading.displayUnit,
      granularity: heading.granularity,
    };
  }

  /**
   * @param {LH.Audit.Details.ItemValue[]} values
   * @param {LH.Audit.Details.OpportunityColumnHeading} heading
   * @return {Element}
   */
  _renderSubRows(values, heading) {
    const subRowsElement = this._dom.createElement('div', 'lh-sub-rows');
    for (const childValue of values) {
      const subRowElement = this._renderTableValue(childValue, heading);
      if (!subRowElement) continue;
      subRowElement.classList.add('lh-sub-row');
      subRowsElement.appendChild(subRowElement);
    }
    return subRowsElement;
  }

  /**
   * @param {LH.Audit.Details.Table|LH.Audit.Details.Opportunity} details
   * @return {Element}
   */
  _renderTable(details) {
    if (!details.items.length) return this._dom.createElement('span');

    const tableElem = this._dom.createElement('table', 'lh-table');
    const theadElem = this._dom.createChildOf(tableElem, 'thead');
    const theadTrElem = this._dom.createChildOf(theadElem, 'tr');

    const headings = this._getCanonicalizedHeadingsFromTable(details);

    for (const heading of headings) {
      const valueType = heading.valueType || 'text';
      const classes = `lh-table-column--${valueType}`;
      const labelEl = this._dom.createElement('div', 'lh-text');
      labelEl.textContent = heading.label;
      this._dom.createChildOf(theadTrElem, 'th', classes).appendChild(labelEl);
    }

    const tbodyElem = this._dom.createChildOf(tableElem, 'tbody');
    for (const row of details.items) {
      const rowElem = this._dom.createChildOf(tbodyElem, 'tr');
      for (const heading of headings) {
        const valueFragment = this._dom.createFragment();

        if (heading.key === null && !heading.subRows) {
          // eslint-disable-next-line no-console
          console.warn('A header with a null `key` should define `subRows`.');
        }

        if (heading.key === null) {
          const emptyElement = this._dom.createElement('div');
          emptyElement.innerHTML = '&nbsp;';
          valueFragment.appendChild(emptyElement);
        } else {
          const value = row[heading.key];
          const valueElement =
            value !== undefined && !Array.isArray(value) && this._renderTableValue(value, heading);
          if (valueElement) valueFragment.appendChild(valueElement);
        }

        if (heading.subRows) {
          const subRowsHeading = {
            key: heading.subRows.key,
            valueType: heading.subRows.valueType || heading.valueType,
            granularity: heading.subRows.granularity || heading.granularity,
            displayUnit: heading.subRows.displayUnit || heading.displayUnit,
            label: '',
          };
          const values = row[subRowsHeading.key];
          if (Array.isArray(values)) {
            const subRowsElement = this._renderSubRows(values, subRowsHeading);
            valueFragment.appendChild(subRowsElement);
          }
        }

        if (valueFragment.childElementCount) {
          const classes = `lh-table-column--${heading.valueType}`;
          this._dom.createChildOf(rowElem, 'td', classes).appendChild(valueFragment);
        } else {
          this._dom.createChildOf(rowElem, 'td', 'lh-table-column--empty');
        }
      }
    }
    return tableElem;
  }

  /**
   * @param {LH.Audit.Details.List} details
   * @return {Element}
   */
  _renderList(details) {
    const listContainer = this._dom.createElement('div', 'lh-list');

    details.items.forEach(item => {
      const snippetEl = SnippetRenderer.render(this._dom, this._templateContext, item, this);
      listContainer.appendChild(snippetEl);
    });

    return listContainer;
  }

  /**
   * @param {LH.Audit.Details.NodeValue} item
   * @return {Element}
   */
  renderNode(item) {
    const element = this._dom.createElement('span', 'lh-node');
    if (item.nodeLabel) {
      const nodeLabelEl = this._dom.createElement('div');
      nodeLabelEl.textContent = item.nodeLabel;
      element.appendChild(nodeLabelEl);
    }
    if (item.snippet) {
      const snippetEl = this._dom.createElement('div');
      snippetEl.classList.add('lh-node__snippet');
      snippetEl.textContent = item.snippet;
      element.appendChild(snippetEl);
    }
    if (item.selector) {
      element.title = item.selector;
    }
    if (item.path) element.setAttribute('data-path', item.path);
    if (item.selector) element.setAttribute('data-selector', item.selector);
    if (item.snippet) element.setAttribute('data-snippet', item.snippet);

    if (item.boundingRect && this._fullPageScreenshotAuditResult) {
      const elementScreenshot = ElementScreenshotRenderer.render(
        this._dom,
        this._templateContext,
        item,
        this._fullPageScreenshotAuditResult,
        {width: 147, height: 100}
      );

      element.prepend(elementScreenshot);

      elementScreenshot.addEventListener('click', () => {
        const overlay = this._dom.createElement('div');
        overlay.style = `
          position: fixed;
          top: 0;
          left: 0;
          width: 100vw;
          height: 100vh;
          z-index: 1;
          background: rgba(0, 0, 0, 0.7);
          display: flex;
          align-items: center;
          justify-content: center;
        `;
        overlay.appendChild(ElementScreenshotRenderer.render(
          this._dom,
          this._templateContext,
          item,
          this._fullPageScreenshotAuditResult,
          {
            width: window.innerWidth * 0.75,
            height: window.innerHeight * 0.75,
          }
        ));
        document.body.appendChild(overlay);
        overlay.addEventListener('click', () => {
          overlay.remove();
        });
      });

      // element.addEventListener('click', () => {
      //   console.log('click', elementScreenshot);
      //   // for mobile
      //   // todo: figure out if needs any other handlers like click to show, maybe disable hover?
      //   if (elementScreenshot) {
      //     console.log('removing');
      //     elementScreenshot.remove();
      //     elementScreenshot = null;
      //   } else {
      //     elementScreenshot = ElementScreenshotRenderer.render(
      //       this._dom,
      //       this._templateContext,
      //       item,
      //       this._fullPageScreenshotAuditResult
      //     );
      //     element.prepend(elementScreenshot);
      //   }
      // });

      // /** @type {Element} */
      // let elementScreenshot;
      // element.addEventListener('mouseenter', () => {
      //   // temporary hack so that click happens before mouseenter on mobile
      //   setTimeout(() => {
      //     console.log('mouseenter', elementScreenshot);
      //     if (!elementScreenshot) {
      //       elementScreenshot = ElementScreenshotRenderer.render(
      //         this._dom,
      //         this._templateContext,
      //         item,
      //         this._fullPageScreenshotAuditResult
      //       );
      //       element.prepend(elementScreenshot);
      //     }
      //   }, 0);
      // });

      // element.addEventListener('mouseleave', () => {
      //   if (!window.keepForDebug) {
      //     if (elementScreenshot) {
      //       console.log('mouseleave', elementScreenshot);
      //       elementScreenshot.remove();
      //       elementScreenshot = null;
      //     }
      //   }
      // });
    }

    return element;
  }

  /**
   * @param {LH.Audit.Details.SourceLocationValue} item
   * @return {Element|null}
   * @protected
   */
  renderSourceLocation(item) {
    if (!item.url) {
      return null;
    }

    // Lines are shown as one-indexed.
    const line = item.line + 1;
    const column = item.column;

    let element;
    if (item.urlProvider === 'network') {
      element = this.renderTextURL(item.url);
      this._dom.find('a', element).textContent += `:${line}:${column}`;
    } else {
      element = this._renderText(`${item.url}:${line}:${column} (from sourceURL)`);
    }

    element.classList.add('lh-source-location');
    element.setAttribute('data-source-url', item.url);
    // DevTools expects zero-indexed lines.
    element.setAttribute('data-source-line', String(item.line));
    element.setAttribute('data-source-column', String(item.column));
    return element;
  }

  /**
   * @param {LH.Audit.Details.Filmstrip} details
   * @return {Element}
   */
  _renderFilmstrip(details) {
    const filmstripEl = this._dom.createElement('div', 'lh-filmstrip');

    for (const thumbnail of details.items) {
      const frameEl = this._dom.createChildOf(filmstripEl, 'div', 'lh-filmstrip__frame');
      this._dom.createChildOf(frameEl, 'img', 'lh-filmstrip__thumbnail', {
        src: thumbnail.data,
        alt: `Screenshot`,
      });
    }
    return filmstripEl;
  }

  /**
   * @param {string} text
   * @return {Element}
   */
  _renderCode(text) {
    const pre = this._dom.createElement('pre', 'lh-code');
    pre.textContent = text;
    return pre;
  }
}

if (typeof module !== 'undefined' && module.exports) {
  module.exports = DetailsRenderer;
} else {
  self.DetailsRenderer = DetailsRenderer;
}<|MERGE_RESOLUTION|>--- conflicted
+++ resolved
@@ -26,12 +26,8 @@
   /**
    * @param {DOM} dom
    */
-<<<<<<< HEAD
   constructor(dom, fullPageScreenshotAuditResult) {
     /** @type {DOM} */
-=======
-  constructor(dom) {
->>>>>>> 30cc9544
     this._dom = dom;
     /** @type {ParentNode} */
     this._templateContext; // eslint-disable-line no-unused-expressions
