/**
 * @license Copyright 2021 The Lighthouse Authors. All Rights Reserved.
 * Licensed under the Apache License, Version 2.0 (the "License"); you may not use this file except in compliance with the License. You may obtain a copy of the License at http://www.apache.org/licenses/LICENSE-2.0
 * Unless required by applicable law or agreed to in writing, software distributed under the License is distributed on an "AS IS" BASIS, WITHOUT WARRANTIES OR CONDITIONS OF ANY KIND, either express or implied. See the License for the specific language governing permissions and limitations under the License.
 */
'use strict';

const log = require('lighthouse-logger');
const Driver = require('./driver.js');
const Runner = require('../../runner.js');
const {
  getEmptyArtifactState,
  collectPhaseArtifacts,
  awaitArtifacts,
} = require('./runner-helpers.js');
const prepare = require('../../gather/driver/prepare.js');
const {gotoURL} = require('../../gather/driver/navigation.js');
const storage = require('../../gather/driver/storage.js');
const emulation = require('../../lib/emulation.js');
const {defaultNavigationConfig} = require('../../config/constants.js');
const {initializeConfig} = require('../config/config.js');
const {getBaseArtifacts, finalizeArtifacts} = require('./base-artifacts.js');
const i18n = require('../../lib/i18n/i18n.js');
const LighthouseError = require('../../lib/lh-error.js');
const {getPageLoadError} = require('../../lib/navigation-error.js');
const Trace = require('../../gather/gatherers/trace.js');
const DevtoolsLog = require('../../gather/gatherers/devtools-log.js');
const NetworkRecords = require('../../computed/network-records.js');

/**
 * @typedef NavigationContext
 * @property {Driver} driver
 * @property {LH.Config.FRConfig} config
 * @property {LH.Config.NavigationDefn} navigation
 * @property {string} requestedUrl
 * @property {LH.FRBaseArtifacts} baseArtifacts
 * @property {Map<string, LH.ArbitraryEqualityMap>} computedCache
 */

/** @typedef {Omit<Parameters<typeof collectPhaseArtifacts>[0], 'phase'>} PhaseState */

/**
 * @param {{driver: Driver, config: LH.Config.FRConfig, requestedUrl: string}} args
 * @return {Promise<{baseArtifacts: LH.FRBaseArtifacts}>}
 */
async function _setup({driver, config, requestedUrl}) {
  await driver.connect();
  await gotoURL(driver, defaultNavigationConfig.blankPage, {waitUntil: ['navigated']});

  const baseArtifacts = await getBaseArtifacts(config, driver, {gatherMode: 'navigation'});
  baseArtifacts.URL.requestedUrl = requestedUrl;

  await prepare.prepareTargetForNavigationMode(driver, config.settings);

  return {baseArtifacts};
}

/**
 * @param {NavigationContext} navigationContext
 * @return {Promise<{warnings: Array<LH.IcuMessage>}>}
 */
async function _setupNavigation({requestedUrl, driver, navigation, config}) {
  await gotoURL(driver, navigation.blankPage, {...navigation, waitUntil: ['navigated']});
  const {warnings} = await prepare.prepareTargetForIndividualNavigation(
    driver.defaultSession,
    config.settings,
    {
      ...navigation,
      url: requestedUrl,
    }
  );

  return {warnings};
}

/**
 * @param {NavigationContext} navigationContext
 */
async function _cleanupNavigation({driver}) {
  await emulation.clearThrottling(driver.defaultSession);
}

/**
 * @param {NavigationContext} navigationContext
 * @return {Promise<{finalUrl: string, navigationError: LH.LighthouseError | undefined, warnings: Array<LH.IcuMessage>}>}
 */
async function _navigate(navigationContext) {
  const {driver, config, requestedUrl} = navigationContext;

  try {
    const {finalUrl, warnings} = await gotoURL(driver, requestedUrl, {
      ...navigationContext.navigation,
      debugNavigation: config.settings.debugNavigation,
      maxWaitForFcp: config.settings.maxWaitForFcp,
      maxWaitForLoad: config.settings.maxWaitForLoad,
      waitUntil: navigationContext.navigation.pauseAfterFcpMs ? ['fcp', 'load'] : ['load'],
    });

    return {finalUrl, navigationError: undefined, warnings};
  } catch (err) {
    if (!(err instanceof LighthouseError)) throw err;
    if (err.code !== 'NO_FCP' && err.code !== 'PAGE_HUNG') throw err;
    return {finalUrl: requestedUrl, navigationError: err, warnings: []};
  }
}

/**
 * @param {NavigationContext} navigationContext
 * @param {PhaseState} phaseState
 * @return {Promise<{devtoolsLog?: LH.DevtoolsLog, records?: Array<LH.Artifacts.NetworkRequest>, trace?: LH.Trace}>}
 */
async function _collectDebugData(navigationContext, phaseState) {
  const devtoolsLogArtifactDefn = phaseState.artifactDefinitions.find(
    definition => definition.gatherer.instance.meta.symbol === DevtoolsLog.symbol
  );
  const traceArtifactDefn = phaseState.artifactDefinitions.find(
    definition => definition.gatherer.instance.meta.symbol === Trace.symbol
  );

  const artifactDefinitions = [devtoolsLogArtifactDefn, traceArtifactDefn].filter(
    /**
     * @param {LH.Config.AnyArtifactDefn | undefined} defn
     * @return {defn is LH.Config.AnyArtifactDefn}
     */
    defn => Boolean(defn)
  );
  if (!artifactDefinitions.length) return {};

  await collectPhaseArtifacts({...phaseState, phase: 'getArtifact', artifactDefinitions});
  const getArtifactState = phaseState.artifactState.getArtifact;

<<<<<<< HEAD
  const devtoolsLog = await phaseState.artifactState.getArtifact[devtoolsLogArtifactId];
  const records = await NetworkRecords.request(trace, navigationContext);
  return records;
=======
  const devtoolsLogArtifactId = devtoolsLogArtifactDefn && devtoolsLogArtifactDefn.id;
  const devtoolsLog = devtoolsLogArtifactId && await getArtifactState[devtoolsLogArtifactId];
  const records = devtoolsLog && await NetworkRecords.request(devtoolsLog, navigationContext);

  const traceArtifactId = traceArtifactDefn && traceArtifactDefn.id;
  const trace = traceArtifactId && await getArtifactState[traceArtifactId];

  return {devtoolsLog, records, trace};
>>>>>>> f4d6bca4
}

/**
 * @param {NavigationContext} navigationContext
 * @param {PhaseState} phaseState
 * @param {UnPromise<ReturnType<typeof _setupNavigation>>} setupResult
 * @param {UnPromise<ReturnType<typeof _navigate>>} navigateResult
 * @return {Promise<{finalUrl: string, artifacts: Partial<LH.GathererArtifacts>, warnings: Array<LH.IcuMessage>, pageLoadError: LH.LighthouseError | undefined}>}
 */
async function _computeNavigationResult(
  navigationContext,
  phaseState,
  setupResult,
  navigateResult
) {
  const {navigationError, finalUrl} = navigateResult;
  const warnings = [...setupResult.warnings, ...navigateResult.warnings];
  const debugData = await _collectDebugData(navigationContext, phaseState);
  const pageLoadError = debugData.records
    ? getPageLoadError(navigationError, {
      url: finalUrl,
      loadFailureMode: navigationContext.navigation.loadFailureMode,
      networkRecords: debugData.records,
    })
    : navigationError;

  if (pageLoadError) {
    const locale = navigationContext.config.settings.locale;
    const localizedMessage = i18n.getFormatted(pageLoadError.friendlyMessage, locale);
    log.error('NavigationRunner', localizedMessage, navigationContext.requestedUrl);

    /** @type {Partial<LH.GathererArtifacts>} */
    const artifacts = {};
    const pageLoadErrorId = `pageLoadError-${navigationContext.navigation.id}`;
    if (debugData.devtoolsLog) artifacts.devtoolsLogs = {[pageLoadErrorId]: debugData.devtoolsLog};
    if (debugData.trace) artifacts.traces = {[pageLoadErrorId]: debugData.trace};

    return {
      finalUrl,
      pageLoadError,
      artifacts,
      warnings: [...warnings, pageLoadError.friendlyMessage],
    };
  } else {
    await collectPhaseArtifacts({phase: 'getArtifact', ...phaseState});

    const artifacts = await awaitArtifacts(phaseState.artifactState);
    return {finalUrl, artifacts, warnings, pageLoadError: undefined};
  }
}

/**
 * @param {NavigationContext} navigationContext
 * @return {ReturnType<typeof _computeNavigationResult>}
 */
async function _navigation(navigationContext) {
  const artifactState = getEmptyArtifactState();
  const phaseState = {
    gatherMode: /** @type {'navigation'} */ ('navigation'),
    driver: navigationContext.driver,
    computedCache: navigationContext.computedCache,
    artifactDefinitions: navigationContext.navigation.artifacts,
    artifactState,
    baseArtifacts: navigationContext.baseArtifacts,
    settings: navigationContext.config.settings,
  };

  const setupResult = await _setupNavigation(navigationContext);
  await collectPhaseArtifacts({phase: 'startInstrumentation', ...phaseState});
  await collectPhaseArtifacts({phase: 'startSensitiveInstrumentation', ...phaseState});
  const navigateResult = await _navigate(navigationContext);
  await collectPhaseArtifacts({phase: 'stopSensitiveInstrumentation', ...phaseState});
  await collectPhaseArtifacts({phase: 'stopInstrumentation', ...phaseState});
  await _cleanupNavigation(navigationContext);

  return _computeNavigationResult(navigationContext, phaseState, setupResult, navigateResult);
}

/**
 * @param {{driver: Driver, config: LH.Config.FRConfig, requestedUrl: string; baseArtifacts: LH.FRBaseArtifacts, computedCache: NavigationContext['computedCache']}} args
 * @return {Promise<{artifacts: Partial<LH.FRArtifacts & LH.FRBaseArtifacts>}>}
 */
async function _navigations({driver, config, requestedUrl, baseArtifacts, computedCache}) {
  if (!config.navigations) throw new Error('No navigations configured');

  /** @type {Partial<LH.FRArtifacts & LH.FRBaseArtifacts>} */
  const artifacts = {};
  /** @type {Array<LH.IcuMessage>} */
  const LighthouseRunWarnings = [];

  for (const navigation of config.navigations) {
    const navigationContext = {
      driver,
      navigation,
      requestedUrl,
      config,
      baseArtifacts,
      computedCache,
    };

    let shouldHaltNavigations = false;
    const navigationResult = await _navigation(navigationContext);
    if (navigation.loadFailureMode === 'fatal') {
      if (navigationResult.pageLoadError) {
        artifacts.PageLoadError = navigationResult.pageLoadError;
        shouldHaltNavigations = true;
      }

      artifacts.URL = {requestedUrl, finalUrl: navigationResult.finalUrl};
    }

    LighthouseRunWarnings.push(...navigationResult.warnings);
    Object.assign(artifacts, navigationResult.artifacts);
    if (shouldHaltNavigations) break;
  }

  return {artifacts: {...artifacts, LighthouseRunWarnings}};
}

/**
 * @param {{requestedUrl: string, driver: Driver, config: LH.Config.FRConfig}} args
 */
async function _cleanup({requestedUrl, driver, config}) {
  const didResetStorage = !config.settings.disableStorageReset;
  if (didResetStorage) await storage.clearDataForOrigin(driver.defaultSession, requestedUrl);

  await driver.disconnect();
}

/**
 * @param {{url: string, page: import('puppeteer').Page, config?: LH.Config.Json, configContext?: LH.Config.FRContext}} options
 * @return {Promise<LH.RunnerResult|undefined>}
 */
async function navigation(options) {
  const {url: requestedUrl, page, configContext = {}} = options;
  const {config} = initializeConfig(options.config, {...configContext, gatherMode: 'navigation'});
  const computedCache = new Map();

  return Runner.run(
    async () => {
      const driver = new Driver(page);
      const context = {driver, config, requestedUrl};
      const {baseArtifacts} = await _setup(context);
      const {artifacts} = await _navigations({...context, baseArtifacts, computedCache});
      await _cleanup(context);

      return finalizeArtifacts(baseArtifacts, artifacts);
    },
    {
      url: requestedUrl,
      config,
      computedCache: new Map(),
    }
  );
}

module.exports = {
  navigation,
  _setup,
  _setupNavigation,
  _navigate,
  _navigation,
  _navigations,
  _cleanup,
};<|MERGE_RESOLUTION|>--- conflicted
+++ resolved
@@ -129,20 +129,13 @@
   await collectPhaseArtifacts({...phaseState, phase: 'getArtifact', artifactDefinitions});
   const getArtifactState = phaseState.artifactState.getArtifact;
 
-<<<<<<< HEAD
-  const devtoolsLog = await phaseState.artifactState.getArtifact[devtoolsLogArtifactId];
-  const records = await NetworkRecords.request(trace, navigationContext);
-  return records;
-=======
   const devtoolsLogArtifactId = devtoolsLogArtifactDefn && devtoolsLogArtifactDefn.id;
   const devtoolsLog = devtoolsLogArtifactId && await getArtifactState[devtoolsLogArtifactId];
-  const records = devtoolsLog && await NetworkRecords.request(devtoolsLog, navigationContext);
-
   const traceArtifactId = traceArtifactDefn && traceArtifactDefn.id;
   const trace = traceArtifactId && await getArtifactState[traceArtifactId];
+  const records = devtoolsLog && await NetworkRecords.request(trace, navigationContext);
 
   return {devtoolsLog, records, trace};
->>>>>>> f4d6bca4
 }
 
 /**
