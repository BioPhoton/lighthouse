--- conflicted
+++ resolved
@@ -288,12 +288,9 @@
   createDecomposedPromise,
   flushAllTimersAndMicrotasks,
   makeMocksForGatherRunner,
-<<<<<<< HEAD
   loadTraceFixture,
-=======
   fnAny,
   mockCommands,
->>>>>>> 5786b794
   createScript,
   getURLArtifactFromDevtoolsLog,
 };