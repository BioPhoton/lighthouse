--- conflicted
+++ resolved
@@ -40,11 +40,7 @@
   interface FRTransitionalDriver {
     defaultSession: FRProtocolSession;
     executionContext: ExecutionContext;
-<<<<<<< HEAD
-=======
-    fetcher: Fetcher;
     url: () => Promise<string>;
->>>>>>> c4bb660d
   }
 
   /** The limited context interface shared between pre and post Fraggle Rock Lighthouse. */
