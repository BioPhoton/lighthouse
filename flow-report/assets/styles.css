--- conflicted
+++ resolved
@@ -203,11 +203,7 @@
 }
 
 .SummaryHeader {
-<<<<<<< HEAD
-  margin: 50px auto;
-=======
   margin: calc(var(--base-spacing) * 3) 0px;
->>>>>>> dabf4f3c
   width: 100%;
 }
 
@@ -221,11 +217,7 @@
 }
 
 .SummarySectionHeader {
-<<<<<<< HEAD
-  margin-top: 32px;
-=======
   margin-top: var(--double-base-spacing);
->>>>>>> dabf4f3c
 }
 
 .SummarySectionHeader__content {
@@ -290,19 +282,11 @@
   margin: var(--half-base-spacing);
 }
 
-<<<<<<< HEAD
-.SummaryFlowStep__label--mode {
-  color: var(--color-gray-700);
-}
-
-.SummaryFlowStep__label--link {
-=======
 .SummaryFlowStep__mode {
   color: var(--color-gray-700);
 }
 
 .SummaryFlowStep__link {
->>>>>>> dabf4f3c
   font-size: var(--summary-flow-step-label-font-size);
   color: var(--color-gray-800);
   text-decoration: underline;
