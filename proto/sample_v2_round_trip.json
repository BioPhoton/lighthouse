{
    "audits": {
        "accesskeys": {
            "description": "Access keys let users quickly focus a part of the page. For proper navigation, each access key must be unique. [Learn more](https://dequeuniversity.com/rules/axe/3.1/accesskeys?application=lighthouse).",
            "id": "accesskeys",
            "score": null,
            "scoreDisplayMode": "notApplicable",
            "title": "`[accesskey]` values are unique"
        },
        "appcache-manifest": {
            "description": "Application Cache is deprecated. [Learn more](https://developers.google.com/web/tools/lighthouse/audits/appcache).",
            "displayValue": "Found \"clock.appcache\"",
            "id": "appcache-manifest",
            "score": 0.0,
            "scoreDisplayMode": "binary",
            "title": "Uses Application Cache"
        },
        "apple-touch-icon": {
            "description": "For ideal appearance on iOS when users add to the home screen, define an apple-touch-icon. It must point to a non-transparent 192px (or 180px) square PNG. [Learn More](https://developers.google.com/web/fundamentals/design-and-ux/browser-customization/).",
            "id": "apple-touch-icon",
            "score": 0.0,
            "scoreDisplayMode": "binary",
            "title": "Does not provide a valid `apple-touch-icon`",
            "warnings": []
        },
        "aria-allowed-attr": {
            "description": "Each ARIA `role` supports a specific subset of `aria-*` attributes. Mismatching these invalidates the `aria-*` attributes. [Learn more](https://dequeuniversity.com/rules/axe/3.1/aria-allowed-attr?application=lighthouse).",
            "id": "aria-allowed-attr",
            "score": null,
            "scoreDisplayMode": "notApplicable",
            "title": "`[aria-*]` attributes match their roles"
        },
        "aria-required-attr": {
            "description": "Some ARIA roles have required attributes that describe the state of the element to screen readers. [Learn more](https://dequeuniversity.com/rules/axe/3.1/aria-required-attr?application=lighthouse).",
            "id": "aria-required-attr",
            "score": null,
            "scoreDisplayMode": "notApplicable",
            "title": "`[role]`s have all required `[aria-*]` attributes"
        },
        "aria-required-children": {
            "description": "Some ARIA parent roles must contain specific child roles to perform their intended accessibility functions. [Learn more](https://dequeuniversity.com/rules/axe/3.1/aria-required-children?application=lighthouse).",
            "id": "aria-required-children",
            "score": null,
            "scoreDisplayMode": "notApplicable",
            "title": "Elements with `[role]` that require specific children `[role]`s, are present"
        },
        "aria-required-parent": {
            "description": "Some ARIA child roles must be contained by specific parent roles to properly perform their intended accessibility functions. [Learn more](https://dequeuniversity.com/rules/axe/3.1/aria-required-parent?application=lighthouse).",
            "id": "aria-required-parent",
            "score": null,
            "scoreDisplayMode": "notApplicable",
            "title": "`[role]`s are contained by their required parent element"
        },
        "aria-roles": {
            "description": "ARIA roles must have valid values in order to perform their intended accessibility functions. [Learn more](https://dequeuniversity.com/rules/axe/3.1/aria-roles?application=lighthouse).",
            "id": "aria-roles",
            "score": null,
            "scoreDisplayMode": "notApplicable",
            "title": "`[role]` values are valid"
        },
        "aria-valid-attr": {
            "description": "Assistive technologies, like screen readers, can't interpret ARIA attributes with invalid names. [Learn more](https://dequeuniversity.com/rules/axe/3.1/aria-valid-attr?application=lighthouse).",
            "id": "aria-valid-attr",
            "score": null,
            "scoreDisplayMode": "notApplicable",
            "title": "`[aria-*]` attributes are valid and not misspelled"
        },
        "aria-valid-attr-value": {
            "description": "Assistive technologies, like screen readers, can't interpret ARIA attributes with invalid values. [Learn more](https://dequeuniversity.com/rules/axe/3.1/aria-valid-attr-value?application=lighthouse).",
            "id": "aria-valid-attr-value",
            "score": null,
            "scoreDisplayMode": "notApplicable",
            "title": "`[aria-*]` attributes have valid values"
        },
        "audio-caption": {
            "description": "Captions make audio elements usable for deaf or hearing-impaired users, providing critical information such as who is talking, what they're saying, and other non-speech information. [Learn more](https://dequeuniversity.com/rules/axe/3.1/audio-caption?application=lighthouse).",
            "id": "audio-caption",
            "score": null,
            "scoreDisplayMode": "notApplicable",
            "title": "`<audio>` elements contain a `<track>` element with `[kind=\"captions\"]`"
        },
        "bootup-time": {
            "description": "Consider reducing the time spent parsing, compiling, and executing JS. You may find delivering smaller JS payloads helps with this. [Learn more](https://developers.google.com/web/tools/lighthouse/audits/bootup).",
            "details": {
                "headings": [
                    {
                        "itemType": "url",
                        "key": "url",
                        "text": "URL"
                    },
                    {
                        "granularity": 1.0,
                        "itemType": "ms",
                        "key": "total",
                        "text": "Total CPU Time"
                    },
                    {
                        "granularity": 1.0,
                        "itemType": "ms",
                        "key": "scripting",
                        "text": "Script Evaluation"
                    },
                    {
                        "granularity": 1.0,
                        "itemType": "ms",
                        "key": "scriptParseCompile",
                        "text": "Script Parse"
                    }
                ],
                "items": [
                    {
                        "scriptParseCompile": 2.777,
                        "scripting": 957.494,
                        "total": 966.9800000000001,
                        "url": "http://localhost:10200/dobetterweb/dbw_tester.html"
                    },
                    {
                        "scriptParseCompile": 0.092,
                        "scripting": 17.790999999999997,
                        "total": 391.76699999999977,
                        "url": "Other"
                    },
                    {
                        "scriptParseCompile": 1.674,
                        "scripting": 89.50799999999998,
                        "total": 101.21099999999998,
                        "url": "http://localhost:10200/zone.js"
                    },
                    {
                        "scriptParseCompile": 1.205,
                        "scripting": 80.032,
                        "total": 82.741,
                        "url": "http://ajax.googleapis.com/ajax/libs/jquery/2.1.1/jquery.min.js"
                    }
                ],
                "summary": {
                    "wastedMs": 1150.573
                },
                "type": "table"
            },
            "displayValue": "1.2\u00a0s",
            "id": "bootup-time",
            "numericValue": 1150.573,
            "score": 0.92,
            "scoreDisplayMode": "numeric",
            "title": "JavaScript execution time"
        },
        "button-name": {
            "description": "When a button doesn't have an accessible name, screen readers announce it as \"button\", making it unusable for users who rely on screen readers. [Learn more](https://dequeuniversity.com/rules/axe/3.1/button-name?application=lighthouse).",
            "details": {
                "headings": [],
                "items": [],
                "type": "table"
            },
            "id": "button-name",
            "score": 1.0,
            "scoreDisplayMode": "binary",
            "title": "Buttons have an accessible name"
        },
        "bypass": {
            "description": "Adding ways to bypass repetitive content lets keyboard users navigate the page more efficiently. [Learn more](https://dequeuniversity.com/rules/axe/3.1/bypass?application=lighthouse).",
            "details": {
                "headings": [],
                "items": [],
                "type": "table"
            },
            "id": "bypass",
            "score": 1.0,
            "scoreDisplayMode": "binary",
            "title": "The page contains a heading, skip link, or landmark region"
        },
        "canonical": {
            "description": "Canonical links suggest which URL to show in search results. [Learn more](https://developers.google.com/web/tools/lighthouse/audits/canonical).",
            "id": "canonical",
            "score": null,
            "scoreDisplayMode": "notApplicable",
            "title": "Document has a valid `rel=canonical`"
        },
        "color-contrast": {
            "description": "Low-contrast text is difficult or impossible for many users to read. [Learn more](https://dequeuniversity.com/rules/axe/3.1/color-contrast?application=lighthouse).",
            "details": {
                "debugData": {
                    "impact": "serious",
                    "tags": [
                        "cat.color",
                        "wcag2aa",
                        "wcag143"
                    ],
                    "type": "debugdata"
                },
                "headings": [
                    {
                        "itemType": "node",
                        "key": "node",
                        "text": "Failing Elements"
                    }
                ],
                "items": [
                    {
                        "node": {
                            "explanation": "Fix any of the following:\n  Element has insufficient color contrast of 1.32 (foreground color: #ffc0cb, background color: #eeeeee, font size: 18.0pt, font weight: bold). Expected contrast ratio of 3:1",
                            "nodeLabel": "Do better web tester page",
                            "path": "3,HTML,1,BODY,5,DIV,0,H2",
                            "selector": "h2",
                            "snippet": "<h2>Do better web tester page</h2>",
                            "type": "node"
                        }
                    },
                    {
                        "node": {
                            "explanation": "Fix any of the following:\n  Element has insufficient color contrast of 1.32 (foreground color: #ffc0cb, background color: #eeeeee, font size: 12.0pt, font weight: normal). Expected contrast ratio of 4.5:1",
                            "nodeLabel": "Hi there!",
                            "path": "3,HTML,1,BODY,5,DIV,1,SPAN",
                            "selector": "span",
                            "snippet": "<span>Hi there!</span>",
                            "type": "node"
                        }
                    }
                ],
                "type": "table"
            },
            "id": "color-contrast",
            "score": 0.0,
            "scoreDisplayMode": "binary",
            "title": "Background and foreground colors do not have a sufficient contrast ratio."
        },
        "content-width": {
            "description": "If the width of your app's content doesn't match the width of the viewport, your app might not be optimized for mobile screens. [Learn more](https://developers.google.com/web/tools/lighthouse/audits/content-sized-correctly-for-viewport).",
            "id": "content-width",
            "score": 1.0,
            "scoreDisplayMode": "binary",
            "title": "Content is sized correctly for the viewport"
        },
        "critical-request-chains": {
            "description": "The Critical Request Chains below show you what resources are loaded with a high priority. Consider reducing the length of chains, reducing the download size of resources, or deferring the download of unnecessary resources to improve page load. [Learn more](https://developers.google.com/web/tools/lighthouse/audits/critical-request-chains).",
            "details": {
                "chains": {
                    "75994.33": {
                        "request": {
                            "endTime": 185608.857719,
                            "responseReceivedTime": 185608.85586200003,
                            "startTime": 185608.288594,
                            "transferSize": 221.0,
                            "url": "http://localhost:10200/favicon.ico"
                        }
                    },
                    "F3B687683512E0F003DD41EB23E2091A": {
                        "children": {
                            "75994.10": {
                                "request": {
                                    "endTime": 185605.113307,
                                    "responseReceivedTime": 185605.104776,
                                    "startTime": 185603.965303,
                                    "transferSize": 1703.0,
                                    "url": "http://localhost:10200/dobetterweb/dbw_tester.js"
                                }
                            },
                            "75994.11": {
                                "request": {
                                    "endTime": 185604.557407,
                                    "responseReceivedTime": 185604.556719,
                                    "startTime": 185603.96675,
                                    "transferSize": 144.0,
                                    "url": "http://localhost:10200/dobetterweb/empty_module.js?delay=500"
                                }
                            },
                            "75994.21": {
                                "request": {
                                    "endTime": 185607.28227,
                                    "responseReceivedTime": 185606.742005,
                                    "startTime": 185606.170955,
                                    "transferSize": 71654.0,
                                    "url": "http://localhost:10200/zone.js"
                                }
                            },
                            "75994.22": {
                                "request": {
                                    "endTime": 185608.117509,
                                    "responseReceivedTime": 185607.822806,
                                    "startTime": 185607.195975,
                                    "transferSize": 30174.0,
                                    "url": "http://ajax.googleapis.com/ajax/libs/jquery/2.1.1/jquery.min.js"
                                }
                            },
                            "75994.28": {
                                "request": {
                                    "endTime": 185607.285454,
                                    "responseReceivedTime": 185606.82147599998,
                                    "startTime": 185606.245562,
                                    "transferSize": 821.0,
                                    "url": "http://localhost:10200/dobetterweb/dbw_tester.css?scriptActivated&delay=200"
                                }
                            },
                            "75994.3": {
                                "request": {
                                    "endTime": 185604.52588,
                                    "responseReceivedTime": 185604.52470399998,
                                    "startTime": 185603.956717,
                                    "transferSize": 821.0,
                                    "url": "http://localhost:10200/dobetterweb/dbw_tester.css?delay=100"
                                }
                            },
                            "75994.4": {
                                "request": {
                                    "endTime": 185604.534512,
                                    "responseReceivedTime": 185604.532778,
                                    "startTime": 185603.957861,
                                    "transferSize": 139.0,
                                    "url": "http://localhost:10200/dobetterweb/unknown404.css?delay=200"
                                }
                            },
                            "75994.5": {
                                "request": {
                                    "endTime": 185606.170588,
                                    "responseReceivedTime": 185606.169761,
                                    "startTime": 185603.959225,
                                    "transferSize": 821.0,
                                    "url": "http://localhost:10200/dobetterweb/dbw_tester.css?delay=2200"
                                }
                            },
                            "75994.6": {
                                "request": {
                                    "endTime": 185604.541262,
                                    "responseReceivedTime": 185604.54052399998,
                                    "startTime": 185603.960011,
                                    "transferSize": 1108.0,
                                    "url": "http://localhost:10200/dobetterweb/dbw_disabled.css?delay=200&isdisabled"
                                }
                            },
                            "75994.7": {
                                "request": {
                                    "endTime": 185604.549739,
                                    "responseReceivedTime": 185604.54903999998,
                                    "startTime": 185603.961819,
                                    "transferSize": 736.0,
                                    "url": "http://localhost:10200/dobetterweb/dbw_partial_a.html?delay=200"
                                }
                            },
                            "75994.8": {
                                "request": {
                                    "endTime": 185605.097653,
                                    "responseReceivedTime": 185605.096858,
                                    "startTime": 185603.962566,
                                    "transferSize": 733.0,
                                    "url": "http://localhost:10200/dobetterweb/dbw_partial_b.html?delay=200&isasync"
                                }
                            },
                            "75994.9": {
                                "request": {
                                    "endTime": 185607.537382,
                                    "responseReceivedTime": 185607.53660999998,
                                    "startTime": 185603.964089,
                                    "transferSize": 821.0,
                                    "url": "http://localhost:10200/dobetterweb/dbw_tester.css?delay=3000&async=true"
                                }
                            }
                        },
                        "request": {
                            "endTime": 185603.961376,
                            "responseReceivedTime": 185603.89718499998,
                            "startTime": 185603.321221,
                            "transferSize": 12640.0,
                            "url": "http://localhost:10200/dobetterweb/dbw_tester.html"
                        }
                    }
                },
                "longestChain": {
                    "duration": 5536.498000001302,
                    "length": 1.0,
                    "transferSize": 221.0
                },
                "type": "criticalrequestchain"
            },
            "displayValue": "12 chains found",
            "id": "critical-request-chains",
            "score": null,
            "scoreDisplayMode": "informative",
            "title": "Minimize Critical Requests Depth"
        },
        "cumulative-long-queuing-delay": {
            "description": "[Experimental metric] Total time period between FCP and Time to Interactive during which queuing time for any input event would be higher than 50ms.",
            "displayValue": "120\u00a0ms",
            "id": "cumulative-long-queuing-delay",
            "numericValue": 116.79800000000023,
            "score": 1.0,
            "scoreDisplayMode": "numeric",
            "title": "Cumulative Long Queuing Delay"
        },
        "custom-controls-labels": {
            "description": "Custom interactive controls have associated labels, provided by aria-label or aria-labelledby. [Learn more](https://developers.google.com/web/fundamentals/accessibility/how-to-review#try_it_with_a_screen_reader).",
            "id": "custom-controls-labels",
            "score": null,
            "scoreDisplayMode": "manual",
            "title": "Custom controls have associated labels"
        },
        "custom-controls-roles": {
            "description": "Custom interactive controls have appropriate ARIA roles. [Learn more](https://developers.google.com/web/fundamentals/accessibility/how-to-review#try_it_with_a_screen_reader).",
            "id": "custom-controls-roles",
            "score": null,
            "scoreDisplayMode": "manual",
            "title": "Custom controls have ARIA roles"
        },
        "definition-list": {
            "description": "When definition lists are not properly marked up, screen readers may produce confusing or inaccurate output. [Learn more](https://dequeuniversity.com/rules/axe/3.1/definition-list?application=lighthouse).",
            "id": "definition-list",
            "score": null,
            "scoreDisplayMode": "notApplicable",
            "title": "`<dl>`'s contain only properly-ordered `<dt>` and `<dd>` groups, `<script>` or `<template>` elements."
        },
        "deprecations": {
            "description": "Deprecated APIs will eventually be removed from the browser. [Learn more](https://www.chromestatus.com/features#deprecated).",
            "details": {
                "headings": [
                    {
                        "itemType": "code",
                        "key": "value",
                        "text": "Deprecation / Warning"
                    },
                    {
                        "itemType": "url",
                        "key": "url",
                        "text": "URL"
                    },
                    {
                        "itemType": "text",
                        "key": "lineNumber",
                        "text": "Line"
                    }
                ],
                "items": [
                    {
                        "lineNumber": 322.0,
                        "source": "deprecation",
                        "url": "http://localhost:10200/dobetterweb/dbw_tester.html",
                        "value": "Synchronous XMLHttpRequest on the main thread is deprecated because of its detrimental effects to the end user's experience. For more help, check https://xhr.spec.whatwg.org/."
                    },
                    {
                        "lineNumber": 325.0,
                        "source": "deprecation",
                        "url": "http://localhost:10200/dobetterweb/dbw_tester.html",
                        "value": "'window.webkitStorageInfo' is deprecated. Please use 'navigator.webkitTemporaryStorage' or 'navigator.webkitPersistentStorage' instead."
                    },
                    {
                        "source": "deprecation",
                        "value": "/deep/ combinator is no longer supported in CSS dynamic profile.It is now effectively no-op, acting as if it were a descendant combinator. /deep/ combinator will be removed, and will be invalid at M65. You should remove it. See https://www.chromestatus.com/features/4964279606312960 for more details."
                    }
                ],
                "type": "table"
            },
            "displayValue": "3 warnings found",
            "id": "deprecations",
            "score": 0.0,
            "scoreDisplayMode": "binary",
            "title": "Uses deprecated APIs"
        },
        "diagnostics": {
            "description": "Collection of useful page vitals.",
            "details": {
                "items": [
                    {
                        "mainDocumentTransferSize": 12640.0,
                        "maxRtt": 1.7249999999999943,
                        "maxServerLatency": 572.829,
                        "numFonts": 0.0,
                        "numRequests": 18.0,
                        "numScripts": 4.0,
                        "numStylesheets": 7.0,
                        "numTasks": 107.0,
                        "numTasksOver100ms": 3.0,
                        "numTasksOver10ms": 7.0,
                        "numTasksOver25ms": 5.0,
                        "numTasksOver500ms": 1.0,
                        "numTasksOver50ms": 4.0,
                        "rtt": 0.8639999999999999,
                        "throughput": 1398339.461891128,
                        "totalByteWeight": 160738.0,
                        "totalTaskTime": 1548.5690000000002
                    }
                ],
                "type": "debugdata"
            },
            "id": "diagnostics",
            "score": null,
            "scoreDisplayMode": "informative",
            "title": "Diagnostics"
        },
        "dlitem": {
            "description": "Definition list items (`<dt>` and `<dd>`) must be wrapped in a parent `<dl>` element to ensure that screen readers can properly announce them. [Learn more](https://dequeuniversity.com/rules/axe/3.1/dlitem?application=lighthouse).",
            "id": "dlitem",
            "score": null,
            "scoreDisplayMode": "notApplicable",
            "title": "Definition list items are wrapped in `<dl>` elements"
        },
        "doctype": {
            "description": "Specifying a doctype prevents the browser from switching to quirks-mode. Read more on the [MDN Web Docs page](https://developer.mozilla.org/en-US/docs/Glossary/Doctype)",
            "id": "doctype",
            "score": 1.0,
            "scoreDisplayMode": "binary",
            "title": "Page has the HTML doctype"
        },
        "document-title": {
            "description": "The title gives screen reader users an overview of the page, and search engine users rely on it heavily to determine if a page is relevant to their search. [Learn more](https://developers.google.com/web/tools/lighthouse/audits/title).",
            "details": {
                "headings": [],
                "items": [],
                "type": "table"
            },
            "id": "document-title",
            "score": 1.0,
            "scoreDisplayMode": "binary",
            "title": "Document has a `<title>` element"
        },
        "dom-size": {
            "description": "Browser engineers recommend pages contain fewer than ~1,500 DOM elements. The sweet spot is a tree depth < 32 elements and fewer than 60 children/parent element. A large DOM can increase memory usage, cause longer [style calculations](https://developers.google.com/web/fundamentals/performance/rendering/reduce-the-scope-and-complexity-of-style-calculations), and produce costly [layout reflows](https://developers.google.com/speed/articles/reflow). [Learn more](https://developers.google.com/web/tools/lighthouse/audits/dom-size).",
            "details": {
                "headings": [
                    {
                        "itemType": "text",
                        "key": "statistic",
                        "text": "Statistic"
                    },
                    {
                        "itemType": "code",
                        "key": "element",
                        "text": "Element"
                    },
                    {
                        "itemType": "numeric",
                        "key": "value",
                        "text": "Value"
                    }
                ],
                "items": [
                    {
                        "statistic": "Total DOM Elements",
                        "value": "31"
                    },
                    {
                        "element": {
                            "type": "code",
                            "value": "<h2>"
                        },
                        "statistic": "Maximum DOM Depth",
                        "value": "3"
                    },
                    {
                        "element": {
                            "type": "code",
                            "value": "<body>"
                        },
                        "statistic": "Maximum Child Elements",
                        "value": "29"
                    }
                ],
                "type": "table"
            },
            "displayValue": "31 elements",
            "id": "dom-size",
            "numericValue": 31.0,
            "score": 1.0,
            "scoreDisplayMode": "numeric",
            "title": "Avoids an excessive DOM size"
        },
        "duplicate-id": {
            "description": "The value of an id attribute must be unique to prevent other instances from being overlooked by assistive technologies. [Learn more](https://dequeuniversity.com/rules/axe/3.1/duplicate-id?application=lighthouse).",
            "details": {
                "headings": [],
                "items": [],
                "type": "table"
            },
            "id": "duplicate-id",
            "score": 1.0,
            "scoreDisplayMode": "binary",
            "title": "`[id]` attributes on the page are unique"
        },
        "efficient-animated-content": {
            "description": "Large GIFs are inefficient for delivering animated content. Consider using MPEG4/WebM videos for animations and PNG/WebP for static images instead of GIF to save network bytes. [Learn more](https://developers.google.com/web/fundamentals/performance/optimizing-content-efficiency/replace-animated-gifs-with-video/)",
            "details": {
                "headings": [],
                "items": [],
                "overallSavingsBytes": 0.0,
                "overallSavingsMs": 0.0,
                "type": "opportunity"
            },
            "id": "efficient-animated-content",
            "numericValue": 0.0,
            "score": 1.0,
            "scoreDisplayMode": "numeric",
            "title": "Use video formats for animated content"
        },
        "errors-in-console": {
            "description": "Errors logged to the console indicate unresolved problems. They can come from network request failures and other browser concerns.",
            "details": {
                "headings": [
                    {
                        "itemType": "url",
                        "key": "url",
                        "text": "URL"
                    },
                    {
                        "itemType": "code",
                        "key": "description",
                        "text": "Description"
                    }
                ],
                "items": [
                    {
                        "description": "Application Cache Error event: Manifest fetch failed (404) http://localhost:10200/dobetterweb/clock.appcache",
                        "source": "other",
                        "url": "http://localhost:10200/dobetterweb/dbw_tester.html"
                    },
                    {
                        "description": "Failed to load resource: the server responded with a status of 404 (Not Found)",
                        "source": "network",
                        "url": "http://localhost:10200/dobetterweb/unknown404.css?delay=200"
                    },
                    {
                        "description": "Failed to load resource: the server responded with a status of 404 (Not Found)",
                        "source": "network",
                        "url": "http://localhost:10200/favicon.ico"
                    },
                    {
                        "description": "Failed to load resource: the server responded with a status of 404 (Not Found)",
                        "source": "network",
                        "url": "http://localhost:10200/dobetterweb/unknown404.css?delay=200"
                    },
                    {
                        "description": "Error: An error\n    at http://localhost:10200/dobetterweb/dbw_tester.html:42:38",
                        "source": "Runtime.exception",
                        "url": "http://localhost:10200/dobetterweb/dbw_tester.html"
                    }
                ],
                "type": "table"
            },
            "id": "errors-in-console",
            "numericValue": 5.0,
            "score": 0.0,
            "scoreDisplayMode": "binary",
            "title": "Browser errors were logged to the console"
        },
        "estimated-input-latency": {
            "description": "Estimated Input Latency is an estimate of how long your app takes to respond to user input, in milliseconds, during the busiest 5s window of page load. If your latency is higher than 50 ms, users may perceive your app as laggy. [Learn more](https://developers.google.com/web/tools/lighthouse/audits/estimated-input-latency).",
            "displayValue": "20\u00a0ms",
            "id": "estimated-input-latency",
            "numericValue": 16.0,
            "score": 1.0,
            "scoreDisplayMode": "numeric",
            "title": "Estimated Input Latency"
        },
        "external-anchors-use-rel-noopener": {
            "description": "Add `rel=\"noopener\"` or `rel=\"noreferrer\"` to any external links to improve performance and prevent security vulnerabilities. [Learn more](https://developers.google.com/web/tools/lighthouse/audits/noopener).",
            "details": {
                "headings": [
                    {
                        "itemType": "url",
                        "key": "href",
                        "text": "URL"
                    },
                    {
                        "itemType": "text",
                        "key": "target",
                        "text": "Target"
                    },
                    {
                        "itemType": "text",
                        "key": "rel",
                        "text": "Rel"
                    }
                ],
                "items": [
                    {
                        "href": "https://www.google.com/",
                        "outerHTML": "<a href=\"https://www.google.com/\" target=\"blank\">Hello</a>",
                        "target": "_blank"
                    },
                    {
                        "href": "Unknown",
                        "outerHTML": "<a target=\"blank\">Hello</a>",
                        "target": "_blank"
                    },
                    {
                        "href": "https://www.google.com/",
                        "outerHTML": "<a rel=\"nofollow\" href=\"https://www.google.com/\" target=\"blank\">Hello</a>",
                        "rel": "nofollow",
                        "target": "_blank"
                    }
                ],
                "type": "table"
            },
            "id": "external-anchors-use-rel-noopener",
            "score": 0.0,
            "scoreDisplayMode": "binary",
            "title": "Links to cross-origin destinations are unsafe",
            "warnings": [
                "Unable to determine the destination for anchor (<a target=\"blank\">Hello</a>). If not used as a hyperlink, consider removing target=_blank."
            ]
        },
        "final-screenshot": {
            "description": "The last screenshot captured of the pageload.",
            "details": {
                "data": "data:image/jpeg;base64,/9j/4AAQSkZJRgABAQAAAQABAAD/2wBDAAYEBQYFBAYGBQYHBwYIChAKCgkJChQODwwQFxQYGBcUFhYaHSUfGhsjHBYWICwgIyYnKSopGR8tMC0oMCUoKSj/2wBDAQcHBwoIChMKChMoGhYaKCgoKCgoKCgoKCgoKCgoKCgoKCgoKCgoKCgoKCgoKCgoKCgoKCgoKCgoKCgoKCgoKCj/wAARCAECAJEDASIAAhEBAxEB/8QAHQAAAgEFAQEAAAAAAAAAAAAAAAIBAwQFBwgGCf/EAEwQAAEDAgQBBQoKBggHAAAAAAEAAgMEEQUSITEGExRBUXEiMjZUYXSBkrLRBwgjM1ORk6GxwRUYQ1JilBYkY3Jzs+HwFyY1VVZkov/EABsBAQEBAQEBAQEAAAAAAAAAAAABAgMEBQYH/8QALBEAAgECBAUCBwEBAAAAAAAAAAECAxEEE0FREhQhMWFSoQUGIiNCcYHwMv/aAAwDAQACEQMRAD8A6TQhCAEIQgBCEIAQhCAEIQgBCEIAQhCAEIQgBCEIDUCEIQG30nKM/fb9adYuna04pKC0W10so2dIQUk29DJggi41ClYwHm2IhjNI327no1Vc1t2yPZHmjYbE3sT2JcrpPQvErXtcbNcCfIURvbIxr2m4IuFjYXOZX1BjZmNjpe3SlyRhxX8GUQrMV0ZpjKQb3tl8qY1TgXsLAJA3MBfQpcmXLYukLG0tRLzWaTKHG5NyfyT0tQWURkmBIubG+pN0uadFov0K1ZUkyNY5ga57czdd/IqTa9z2ksgcbGxsUuRUpPQv0JXuLYy5rcxAvZWYr705lEegdlIza/grckYSl2L5Ctm1N9XNAZkzkg3slZWX5MuZlZIbNN/xUuMuWxcte13euB7CmWKp3OjrKkxszWvpe3Sr+lnbURZ2i3QR1ImWdNx6rsamQhCpzNvLHQteyvklMT8hvbRZJCjRuM+G63LBlO+arM8rcjR3rTuqTIpIqaeAscXOPckC4PpWUQljSrP/AHgo0kZhp2MO4GqtY2virJ5HRvLXXAsL3WQQljKm7u+piOZS8zOnd5s2XyK5haHtOWm5N2UglwtrboV8hLG5VnLuYylZKKSaIxOBIOp06ErYZZKDkuTc1zDfutLrKoSwzne9vJYUoFmE0xa9o7pxFvqRhjHxiRsjHNJNxcK/QljLqXTW4LGtoyZp2nSMi7eq59yySEsSM3G9ixgpncwcx2kjx09HUFTpI7Nax9MTID3xGn1rJISxrNfXyY6Jr4qmokdG8tdfLYXvqq2GwOhhOcWc43t1K7QliSqNqxqBCEKnM2+hCEAIQhACEIQAhCEAIQhACEIQAhCEAIQhACEIQGoEIQgNvKwEpFNNd0heCbGx0t5VfqgKe0MkefR5JJt1qM6QaXcInfKtaS8nk76nQpKiZ952NFg1mYOB1VVkJbI15dezctrKJafO95Dy0PblIshU43uxRUhrSHtcHAD03RzrQWjcSXZbabofS5iSXkGwAIG1timMLiWF0hJab7J1H0ENqg57W5XanLfqKanzfKZyT3Zt2KGQFryWyODCc2Xy9qqsaW5ruvc322QzJx0GQhCpgEIQgBCEIAQhCAEIQgNQIQhAbdccrSbE2F7Dcrx3D3HtLi+D4fVmhrIqrEJJ20tEA10kjYnEOdvYAAC5JAubC9xf2RNhc7LWmB8FV2CvwKogxWgmqMHfVxxMc0sbPTzvzua83OV4IaQQCO5Isb6AejouOcGr3UzaJ1RM6ppp6mMCKxtC4NlYQbFr2ucAQbbqHcdYQcLhxCnbWVNO+jjxB/IQFzoad/eve3fWx7kXd3J00XnY+BqqiqqCtw3F6BtaDXmrM0Jcxxq3te4sAcCMpYAATqN1HD3BeM8NvoDg/EWHgfo2nw6tE1KXB3I5gyWMZ9HZXEEG4O/kQF3hXHHNeIsdoMafVSwR4vFQ0s7KU8nEJYojGx7gNy95F9TqL2uFkZfhDwSOpMRZiRArXYfygoZcvOAL8nte5tposTW8IYhOcXyYjh/9dxqkxVpeXXa2Dku4Nty7kW6jbMdNEO4RryQefYd4Q/pzvnd7b5rt/i+5F5/3YM9BS8a4XVwQGmZVyVc9RNSsouSyz8pF84C0kABvSSbajXUIoON8Hr6nCYaV07jiT5ooXOjyhssV+Ujfexa8WOhGttLrztFwbW0eORY1DiFCa6DEayrZESeTkhqQ3PE47hwLGkOAO22qr1XAcFVwvJQOxQQYlJijsWNZBYclM+QueGC+gyFzNeu5QGSr/hDwLD6BlZVvqI4eQbVSfJ3MULnFrZHAHvTYkWubAm1lncXxqjwulpZ53F4qpmQU7Y7Xle/vQCSBqATqRsvL4lwxVxcTnE+Hq/Cqenno4qOop6ym5YMEZdkfHZwsQHkWOh0WX4qweHHMEhw2bmVZTB7ecRVg0nYGkbt7x18rg4DQhAUMX48wTCKYT17542tgbUztMfdU8TnFoc9u41DtBc9yTawV1LxbhzaxkMTKqojdUto+cQRZ4mzFuYMJGu1tbZQTYkFeSwzgjFsGq6efDceoKl0lFHR1ZxKAzn5Nzyx8Zzg3AkLbOJuACVluH+HsVwPGK5tLj1I/A6urNc6OSC9S17rF7A8ODcrnC98txcgdBACYTxozG6Ph6t/rmFNr8QmpmQPpxKKgMEoDS8XDO8zXve7SBcarKU/G2Dz1FGxjqgQ1zpI6OpMJ5Kpey5c1hGpNmutcDNY5brzuHcHYjRUOAURxLDZafCcUlrmHK5rpI38r3J1IzWmOu3cjr0qYTwXNQ4fgOFS4hSTYbgNW6ro3aiWSweImP6AG5zdwvmsNBqgM3w3x1g/ENXR09AK1prKd9TTPnpnRNmYxwa/KTuQXNv2r1S11wlwfWYJUcKmfEKCWLBqOppX5MwMvKua7ML7WyDTXcrYPLRfSs9YICohU+Wi+kZ6wRy0X0rPWCA1IhJyjP32/WhAbN4s14WxnzKb2CuBWRjqXfXFfgvjHmc3sFcGNXswqumcK2hDYwqgaAFHQm6F7UcBhZTfqUAadKkKoyMAmGigFMEBI7AmAUCyYehaISG3UhtkAjZMHBUAG69CnKi6kFLgkN61OXyKpT081S4tp4ZZX72jYXH7lUkoa+MaYfWOd0DkXD8QuU8RSg7Skl/TcaU5dYplANJ6FORXEOH17wCaCrBPRyLj+SmooqmmIFRBLCTqBIwtv9aQxNKbtGSb/AGJUZx6yTPPZUJshQsXRo7v4r8FsY8zm9grguxIuBfsC704r8FsZtvzKb2CuCLzNZoy57AvHQk4pneorlQZuokpnODe+BHaCljgmnbfm5ud/93CZzDA20kUw7W/6rvmSMcCAPGW42UCeL9/7lD6prWi0buwsIVHnbY3fMg36wf8AVHWaJll617SNDoqnRfZWUU0Mr/lGRsJ23H32srl1OHaske3yNc0j71pVX+zLporNN9jdPbrKsCyaMi0unlY33quI+Ub8o/uvI234FXNewy1uXFwBcuFu1UxUQE2EzCeq6tpKEgEsncD/AAtP+qo8hI1pPLuNt75vcsOtNaFVOO5mY4S9ocHtsfSryGizC5qqdo/icR+S80xhcNahgPU4kJslQwHk5m262lxHsrLrTZrLge3wYVlDVienqYTl70wTtufQV6mn4tx5jWllRLaxAvyRWnBNVDephP8AeJCZlVWXs3knn+F4K8lbD0K7vVpqT8pHWMpRVoysbpZxVjszQyapeGbWvGLK1xGmGINjdiFeyRzT3GaYEDtFlqmOuxFhvzZrrdbQ5VDjFSHAyYewddg5v4Fc6eCoUnxUoKL8I26smrSdzPfo+m8YpfrQvH/pF3i3/wBlC7Wl6jN47HfHF+nCeNH/ANKf/LcvnrHVhvc6AdQ0X0K4w8Esb8xn/wAty+dgjd0WKxFtdisvGVrmvuZLt6rK4ZiXdGztO1Y1jCc3dNFvInbGzTPbtXRSkZaRkXYgNXCME/3il52ya2djx2PVq0tYfkzayh+WR3dAOPWQreRLIvOUa0EQyvaTvmcPzCpxz5CeUeD2gFUHNaDZrfSCpIJ71pt2q/UOhe87hPeyAu/u7fepZWkuy8qLdRbb81aCC/7IuHlCrtp2CO3Iv9BsPwWryJZF1ztsbgHyAA9IBUTVLW5XtmJB8tlZOpGA3fE2w6CqeSlJtZgH1q8TXclkXs1bcaSFxHQSD+SRlQ62ZryDe1tFbO5s2xGUnqCjlo2/Nxu9AWePdlstjJ85cxhdI5xHVYK3fXRkmzI3g9bLH7lbsnDwbteO0FVGOGU2bp/vyKcSepUt0BrKZmroA4+SRzbKqa+neBlfUR9khNvrVAh5HcxOIU8o4acg63aFOIv8KPKR+NTf79CFS5T+zchZuU+iuN0bsRwavomPDHVNPJCHEXDS5pF/vXM4+LHiw24jof5d/vXR/FhtwrjJG/MpvYK4EZNN9LJ6xVpQctSTlwm7T8WTFejiKg9NO/3qf1ZsXt4RYf8Ayz/etMMmm+kk9Yqs2aX6R/rFd+Xk/wAjnmrY3B+rLjP/AJNQjspne9S74s2MOIvxLRfy7vetRCWU2+Uf6xTiWUH5x/rFVYZv8iZ3g21+rPjAsRxLRAj+wf71V/Vuxy1v6T0X8u73rUIml25R/rFMJpbfOP8AWK1yj9Qz1sbZ/VqxzX/mml+wf70w+LZjdwf6UUn8u/3rUollv84/1imEst/nH+sU5R+oZ62NuO+LVibx8rxLTyHywO96VvxZKod9jdIT/hP961MZZbG0j/WKlk0tvnH+sU5R+r2Gf4NvRfFsq4zduM0HpgcfzV1H8XesYf8Aq2G+ilcPzWmWSyt/aP8AWKkzS3+cf6xTlGvy9iZy2N3H4AK3KAzGaRvZAVB+L/iGWwx+mHWRAb/itKGWT6R/rFAmlP7R/rFa5WXq9iZy2N1s+ADEmCzeI4gBtaEqoPgExA/OY7TP7YnD8CtI8rLb5x/rFHKSkj5R+v8AEU5aXq9hnLY9t/wnn/7hB9m73oWs87/33fWhcsmW/sazFsd38WeCuM+ZTewVwIwLvzizwVxnzKb2CuBWhZw2pqroVGjRVG7BK3ZVG7L3JHnZUGylKFJRIyNa6YDo6FANtUNJJvZaBUb12JUjc6Jc1lIN2hVAYbWOyZo8iiw0U3KpCQNQmGg1SNvfdODbfVAySmAsErSLEHpTXGwVIQR1qTaw6UXCkC42RAwunUhPlQvPY6nePFngtjPmU3sFcDtC744r8FsZ8ym9grgloXmwq6M7VtCowJ9lDNlJ2XsRwYwKm4JUDZT0qmRwApGigJiNEQAC5T20shveqQ03utEGaddBdMCSNlDRcqW9SoBoCY2Jv5EBljdMNkBDT0KSANVKDfoQhAsSnBHQpaOvdSQ3TRVAwt0KcoQvOdTu/ivwWxjzOb2CuCmgjoXevFfgvjHmc3sFcGAmy82E7M7VtB2oIuhuymy9hwJaEwFkrEw3VIxwmG26gItrui7kHB8qZpSehO0LYHabNU7i4UNBITAdCEJvrZTa40QLdSkbIQBtZPfUW0VMGyZvdGyoHvY3Ug31SAG5CDcWsgMShRfyoXn6HU7w4r8FsY8zm9grg1oXeXFfgvjHmc3sFcGNK82E7M7VtBimGygDTVT0L2JHAm1gmAJ26FAFwpVRkYGwT9qTYJ2i4RdwO3UJthdK3ZS3dbIOy9k6QO12TXPUgJ3Q297KBe6a9ihAtoVI01RsEr3tZG4v0t0qXsUdpN1N1EeV4BabghMQOtLh9DDWQpQvOdTvDirwXxjzOb2CuDG2C7z4q8F8Y8zm9grg0AXXDCdmda2hNzZN0apT1pxY2XrOAMOhumGqLDKgDqKqMjNTgXSj0KQTfdUDi46NFUba+ypg30T6HW60iDXAPQpBtuFTtqdUwc46FUDE9SAT1I26EwN9bWUuCWkEd1orPE52S07oWAknpWbwfB5cZqX09PIxkgYXDOTZ2oG47VcVHBOLwHSjebjN3Dg4EL5mK+IUaU8qUkmfQw2E445hgcNkbHCyOQWIG991f5Q7UHRZSm4MxKfKOacmLZrySAJsZwQ4M6FjpmzGRmYll7DyarGG+JUqk1RUk34LiMJwRzEeQyhCawQvZc8ljuvivwWxjzOb2CuCgb2C714q8F8Y8zm9grgtccL2Z0raDlTfRINE4XsOAw71AUDfVTbXRVOxLFRm2yYdiRjes2TAa7oQqDdNbdJ6VIsRY3VTsCo3Syg7qGjQ62QEINfqVZgv9SoNd9arxuJ6UB7P4NYWP4hha6QR8o0sZY7nM3cLdtNgEkwgBET8rHNuOndc6cP4lHhmK09TMHOiBs4NF7DpW4sD4wos0LoMTLY8p7kuzHp61/PPmfD1pYlVIp2tsfewL+zZM9bNgojoWksjBLL7/wAC1J8J9C2KTD3Qua5xjOYAbAL2NdxDRvpY3vxINma0MsX2GxGw8q1djFe/EaymhgEs0MRN5niw1Oq5fL1KpDE5jTsXGL7fCzw9vIULMchH1tQv3fGfJ4TBVHHPFstPLHLxRjr43tLXNdiExDgRqCM2oXj+dVH08vrlCFxo9mdJk86qPp5fXKBV1HjE3rlCF2ME87qfGJvXKOd1PjE3rlCEITzyp8Ym9co55VeMzeuUIVAc9qvGZ/tCp57V+Mz/AGhQhAHPavxmf7Qo57VeMz/aFCEIHParxmf7QqRXVY2qp/tChCAdmI1odcVlSD5JXe9Jz+szX53UX6+UPvQhefEf8nekOzEq4OuK2pB/xXe9XJxnFMjW/pKtyjYcu7T70IXCidKha/pGt8cqftXe9CELoYP/2Q==",
                "timestamp": 185608111383.0,
                "timing": 4791.0,
                "type": "screenshot"
            },
            "id": "final-screenshot",
            "score": null,
            "scoreDisplayMode": "informative",
            "title": "Final Screenshot"
        },
        "first-contentful-paint": {
            "description": "First Contentful Paint marks the time at which the first text or image is painted. [Learn more](https://developers.google.com/web/tools/lighthouse/audits/first-contentful-paint).",
            "displayValue": "4.0\u00a0s",
            "id": "first-contentful-paint",
            "numericValue": 3969.135,
            "score": 0.51,
            "scoreDisplayMode": "numeric",
            "title": "First Contentful Paint"
        },
        "first-cpu-idle": {
            "description": "First CPU Idle marks the first time at which the page's main thread is quiet enough to handle input. [Learn more](https://developers.google.com/web/tools/lighthouse/audits/first-interactive).",
            "displayValue": "4.9\u00a0s",
            "id": "first-cpu-idle",
            "numericValue": 4927.278,
            "score": 0.72,
            "scoreDisplayMode": "numeric",
            "title": "First CPU Idle"
        },
        "first-meaningful-paint": {
            "description": "First Meaningful Paint measures when the primary content of a page is visible. [Learn more](https://developers.google.com/web/tools/lighthouse/audits/first-meaningful-paint).",
            "displayValue": "4.0\u00a0s",
            "id": "first-meaningful-paint",
            "numericValue": 3969.136,
            "score": 0.51,
            "scoreDisplayMode": "numeric",
            "title": "First Meaningful Paint"
        },
        "focus-traps": {
            "description": "A user can tab into and out of any control or region without accidentally trapping their focus. [Learn more](https://developers.google.com/web/fundamentals/accessibility/how-to-review#start_with_the_keyboard).",
            "id": "focus-traps",
            "score": null,
            "scoreDisplayMode": "manual",
            "title": "User focus is not accidentally trapped in a region"
        },
        "focusable-controls": {
            "description": "Custom interactive controls are keyboard focusable and display a focus indicator. [Learn more](https://developers.google.com/web/fundamentals/accessibility/how-to-review#start_with_the_keyboard).",
            "id": "focusable-controls",
            "score": null,
            "scoreDisplayMode": "manual",
            "title": "Interactive controls are keyboard focusable"
        },
        "font-display": {
            "description": "Leverage the font-display CSS feature to ensure text is user-visible while webfonts are loading. [Learn more](https://developers.google.com/web/updates/2016/02/font-display).",
            "details": {
                "headings": [],
                "items": [],
                "type": "table"
            },
            "id": "font-display",
            "score": 1.0,
            "scoreDisplayMode": "binary",
            "title": "All text remains visible during webfont loads",
            "warnings": []
        },
        "font-size": {
            "description": "Font sizes less than 12px are too small to be legible and require mobile visitors to \u201cpinch to zoom\u201d in order to read. Strive to have >60% of page text \u226512px. [Learn more](https://developers.google.com/web/tools/lighthouse/audits/font-sizes).",
            "details": {
                "headings": [
                    {
                        "itemType": "url",
                        "key": "source",
                        "text": "Source"
                    },
                    {
                        "itemType": "code",
                        "key": "selector",
                        "text": "Selector"
                    },
                    {
                        "itemType": "text",
                        "key": "coverage",
                        "text": "% of Page Text"
                    },
                    {
                        "itemType": "text",
                        "key": "fontSize",
                        "text": "Font Size"
                    }
                ],
                "items": [
                    {
                        "coverage": "100.00%",
                        "fontSize": "\u2265 12px",
                        "source": "Legible text"
                    }
                ],
                "type": "table"
            },
            "displayValue": "100% legible text",
            "id": "font-size",
            "score": 1.0,
            "scoreDisplayMode": "binary",
            "title": "Document uses legible font sizes"
        },
        "frame-title": {
            "description": "Screen reader users rely on frame titles to describe the contents of frames. [Learn more](https://dequeuniversity.com/rules/axe/3.1/frame-title?application=lighthouse).",
            "id": "frame-title",
            "score": null,
            "scoreDisplayMode": "notApplicable",
            "title": "`<frame>` or `<iframe>` elements have a title"
        },
        "geolocation-on-start": {
            "description": "Users are mistrustful of or confused by sites that request their location without context. Consider tying the request to a user action instead. [Learn more](https://developers.google.com/web/tools/lighthouse/audits/geolocation-on-load).",
            "details": {
                "headings": [
                    {
                        "itemType": "url",
                        "key": "url",
                        "text": "URL"
                    },
                    {
                        "itemType": "text",
                        "key": "label",
                        "text": "Location"
                    }
                ],
                "items": [
                    {
                        "label": "line: 277",
                        "url": "http://localhost:10200/dobetterweb/dbw_tester.html"
                    },
                    {
                        "label": "line: 281",
                        "url": "http://localhost:10200/dobetterweb/dbw_tester.html"
                    }
                ],
                "type": "table"
            },
            "id": "geolocation-on-start",
            "score": 0.0,
            "scoreDisplayMode": "binary",
            "title": "Requests the geolocation permission on page load"
        },
        "heading-levels": {
            "description": "Headings are used to create an outline for the page and heading levels are not skipped. [Learn more](https://developers.google.com/web/fundamentals/accessibility/how-to-review#take_advantage_of_headings_and_landmarks).",
            "id": "heading-levels",
            "score": null,
            "scoreDisplayMode": "manual",
            "title": "Headings don't skip levels"
        },
        "hreflang": {
            "description": "hreflang links tell search engines what version of a page they should list in search results for a given language or region. [Learn more](https://developers.google.com/web/tools/lighthouse/audits/hreflang).",
            "details": {
                "headings": [],
                "items": [],
                "type": "table"
            },
            "id": "hreflang",
            "score": 1.0,
            "scoreDisplayMode": "binary",
            "title": "Document has a valid `hreflang`"
        },
        "html-has-lang": {
            "description": "If a page doesn't specify a lang attribute, a screen reader assumes that the page is in the default language that the user chose when setting up the screen reader. If the page isn't actually in the default language, then the screen reader might not announce the page's text correctly. [Learn more](https://dequeuniversity.com/rules/axe/3.1/html-has-lang?application=lighthouse).",
            "details": {
                "debugData": {
                    "impact": "serious",
                    "tags": [
                        "cat.language",
                        "wcag2a",
                        "wcag311"
                    ],
                    "type": "debugdata"
                },
                "headings": [
                    {
                        "itemType": "node",
                        "key": "node",
                        "text": "Failing Elements"
                    }
                ],
                "items": [
                    {
                        "node": {
                            "explanation": "Fix any of the following:\n  The <html> element does not have a lang attribute",
                            "nodeLabel": "html",
                            "path": "3,HTML",
                            "selector": "html",
                            "snippet": "<html manifest=\"clock.appcache\">",
                            "type": "node"
                        }
                    }
                ],
                "type": "table"
            },
            "id": "html-has-lang",
            "score": 0.0,
            "scoreDisplayMode": "binary",
            "title": "`<html>` element does not have a `[lang]` attribute"
        },
        "html-lang-valid": {
            "description": "Specifying a valid [BCP 47 language](https://www.w3.org/International/questions/qa-choosing-language-tags#question) helps screen readers announce text properly. [Learn more](https://dequeuniversity.com/rules/axe/3.1/valid-lang?application=lighthouse).",
            "id": "html-lang-valid",
            "score": null,
            "scoreDisplayMode": "notApplicable",
            "title": "`<html>` element has a valid value for its `[lang]` attribute"
        },
        "http-status-code": {
            "description": "Pages with unsuccessful HTTP status codes may not be indexed properly. [Learn more](https://developers.google.com/web/tools/lighthouse/audits/successful-http-code).",
            "id": "http-status-code",
            "score": 1.0,
            "scoreDisplayMode": "binary",
            "title": "Page has successful HTTP status code"
        },
        "image-alt": {
            "description": "Informative elements should aim for short, descriptive alternate text. Decorative elements can be ignored with an empty alt attribute. [Learn more](https://dequeuniversity.com/rules/axe/3.1/image-alt?application=lighthouse).",
            "details": {
                "debugData": {
                    "impact": "critical",
                    "tags": [
                        "cat.text-alternatives",
                        "wcag2a",
                        "wcag111",
                        "section508",
                        "section508.22.a"
                    ],
                    "type": "debugdata"
                },
                "headings": [
                    {
                        "itemType": "node",
                        "key": "node",
                        "text": "Failing Elements"
                    }
                ],
                "items": [
                    {
                        "node": {
                            "explanation": "Fix any of the following:\n  Element does not have an alt attribute\n  aria-label attribute does not exist or is empty\n  aria-labelledby attribute does not exist, references elements that do not exist or references elements that are empty\n  Element has no title attribute or the title attribute is empty\n  Element's default semantics were not overridden with role=\"presentation\"\n  Element's default semantics were not overridden with role=\"none\"",
                            "nodeLabel": "img",
                            "path": "3,HTML,1,BODY,10,IMG",
                            "selector": "img[height=\"\\35 7\"]",
                            "snippet": "<img src=\"lighthouse-480x318.jpg\" width=\"480\" height=\"57\">",
                            "type": "node"
                        }
                    },
                    {
                        "node": {
                            "explanation": "Fix any of the following:\n  Element does not have an alt attribute\n  aria-label attribute does not exist or is empty\n  aria-labelledby attribute does not exist, references elements that do not exist or references elements that are empty\n  Element has no title attribute or the title attribute is empty\n  Element's default semantics were not overridden with role=\"presentation\"\n  Element's default semantics were not overridden with role=\"none\"",
                            "nodeLabel": "img",
                            "path": "3,HTML,1,BODY,12,IMG",
                            "selector": "img[height=\"\\33 18\"]",
                            "snippet": "<img src=\"lighthouse-480x318.jpg\" width=\"480\" height=\"318\">",
                            "type": "node"
                        }
                    },
                    {
                        "node": {
                            "explanation": "Fix any of the following:\n  Element does not have an alt attribute\n  aria-label attribute does not exist or is empty\n  aria-labelledby attribute does not exist, references elements that do not exist or references elements that are empty\n  Element has no title attribute or the title attribute is empty\n  Element's default semantics were not overridden with role=\"presentation\"\n  Element's default semantics were not overridden with role=\"none\"",
                            "nodeLabel": "img",
                            "path": "3,HTML,1,BODY,14,IMG",
                            "selector": "img[src$=\"lighthouse-rotating\\.gif\"]",
                            "snippet": "<img src=\"lighthouse-rotating.gif\" width=\"811\" height=\"462\">",
                            "type": "node"
                        }
                    },
                    {
                        "node": {
                            "explanation": "Fix any of the following:\n  Element does not have an alt attribute\n  aria-label attribute does not exist or is empty\n  aria-labelledby attribute does not exist, references elements that do not exist or references elements that are empty\n  Element has no title attribute or the title attribute is empty\n  Element's default semantics were not overridden with role=\"presentation\"\n  Element's default semantics were not overridden with role=\"none\"",
                            "nodeLabel": "img",
                            "path": "3,HTML,1,BODY,53,IMG",
                            "selector": "img:nth-child(30)",
                            "snippet": "<img src=\"blob:http://localhost:62824/289254fd-ef1d-4c1a-96a8-ba291caa2140\">",
                            "type": "node"
                        }
                    }
                ],
                "type": "table"
            },
            "id": "image-alt",
            "score": 0.0,
            "scoreDisplayMode": "binary",
            "title": "Image elements do not have `[alt]` attributes"
        },
        "image-aspect-ratio": {
            "description": "Image display dimensions should match natural aspect ratio. [Learn more](https://developers.google.com/web/tools/lighthouse/audits/aspect-ratio).",
            "details": {
                "headings": [
                    {
                        "itemType": "thumbnail",
                        "key": "url"
                    },
                    {
                        "itemType": "url",
                        "key": "url",
                        "text": "URL"
                    },
                    {
                        "itemType": "text",
                        "key": "displayedAspectRatio",
                        "text": "Aspect Ratio (Displayed)"
                    },
                    {
                        "itemType": "text",
                        "key": "actualAspectRatio",
                        "text": "Aspect Ratio (Actual)"
                    }
                ],
                "items": [
                    {
                        "actualAspectRatio": "480 x 318\n        (1.51)",
                        "displayedAspectRatio": "480 x 57\n        (8.42)",
                        "doRatiosMatch": false,
                        "url": "http://localhost:10200/dobetterweb/lighthouse-480x318.jpg"
                    }
                ],
                "type": "table"
            },
            "id": "image-aspect-ratio",
            "score": 0.0,
            "scoreDisplayMode": "binary",
            "title": "Displays images with incorrect aspect ratio",
            "warnings": []
        },
        "input-image-alt": {
            "description": "When an image is being used as an `<input>` button, providing alternative text can help screen reader users understand the purpose of the button. [Learn more](https://dequeuniversity.com/rules/axe/3.1/input-image-alt?application=lighthouse).",
            "id": "input-image-alt",
            "score": null,
            "scoreDisplayMode": "notApplicable",
            "title": "`<input type=\"image\">` elements have `[alt]` text"
        },
        "installable-manifest": {
            "description": "Browsers can proactively prompt users to add your app to their homescreen, which can lead to higher engagement. [Learn more](https://developers.google.com/web/tools/lighthouse/audits/install-prompt).",
            "details": {
                "items": [
                    {
                        "failures": [
                            "No manifest was fetched"
                        ],
                        "isParseFailure": true,
                        "parseFailureReason": "No manifest was fetched"
                    }
                ],
                "type": "debugdata"
            },
            "explanation": "Failures: No manifest was fetched.",
            "id": "installable-manifest",
            "score": 0.0,
            "scoreDisplayMode": "binary",
            "title": "Web app manifest does not meet the installability requirements"
        },
        "interactive": {
            "description": "Time to interactive is the amount of time it takes for the page to become fully interactive. [Learn more](https://developers.google.com/web/tools/lighthouse/audits/consistently-interactive).",
            "displayValue": "4.9\u00a0s",
            "id": "interactive",
            "numericValue": 4927.278,
            "score": 0.78,
            "scoreDisplayMode": "numeric",
            "title": "Time to Interactive"
        },
        "interactive-element-affordance": {
            "description": "Interactive elements, such as links and buttons, should indicate their state and be distinguishable from non-interactive elements. [Learn more](https://developers.google.com/web/fundamentals/accessibility/how-to-review#interactive_elements_like_links_and_buttons_should_indicate_their_purpose_and_state).",
            "id": "interactive-element-affordance",
            "score": null,
            "scoreDisplayMode": "manual",
            "title": "Interactive elements indicate their purpose and state"
        },
        "is-crawlable": {
            "description": "Search engines are unable to include your pages in search results if they don't have permission to crawl them. [Learn more](https://developers.google.com/web/tools/lighthouse/audits/indexing).",
            "details": {
                "headings": [],
                "items": [],
                "type": "table"
            },
            "id": "is-crawlable",
            "score": 1.0,
            "scoreDisplayMode": "binary",
            "title": "Page isn\u2019t blocked from indexing"
        },
        "is-on-https": {
            "description": "All sites should be protected with HTTPS, even ones that don't handle sensitive data. HTTPS prevents intruders from tampering with or passively listening in on the communications between your app and your users, and is a prerequisite for HTTP/2 and many new web platform APIs. [Learn more](https://developers.google.com/web/tools/lighthouse/audits/https).",
            "details": {
                "headings": [
                    {
                        "itemType": "url",
                        "key": "url",
                        "text": "Insecure URL"
                    }
                ],
                "items": [
                    {
                        "url": "http://ajax.googleapis.com/ajax/libs/jquery/2.1.1/jquery.min.js"
                    }
                ],
                "type": "table"
            },
            "displayValue": "1 insecure request found",
            "id": "is-on-https",
            "score": 0.0,
            "scoreDisplayMode": "binary",
            "title": "Does not use HTTPS"
        },
        "js-libraries": {
            "description": "All front-end JavaScript libraries detected on the page.",
            "details": {
                "headings": [
                    {
                        "itemType": "text",
                        "key": "name",
                        "text": "Name"
                    },
                    {
                        "itemType": "text",
                        "key": "version",
                        "text": "Version"
                    }
                ],
                "items": [
                    {
                        "name": "jQuery",
                        "npm": "jquery",
                        "version": "2.1.1"
                    },
                    {
                        "name": "WordPress"
                    }
                ],
                "summary": null,
                "type": "table"
            },
            "id": "js-libraries",
            "score": 1.0,
            "scoreDisplayMode": "binary",
            "title": "Detected JavaScript libraries"
        },
        "label": {
            "description": "Labels ensure that form controls are announced properly by assistive technologies, like screen readers. [Learn more](https://dequeuniversity.com/rules/axe/3.1/label?application=lighthouse).",
            "details": {
                "debugData": {
                    "impact": "critical",
                    "tags": [
                        "cat.forms",
                        "wcag2a",
                        "wcag332",
                        "wcag131",
                        "section508",
                        "section508.22.n"
                    ],
                    "type": "debugdata"
                },
                "headings": [
                    {
                        "itemType": "node",
                        "key": "node",
                        "text": "Failing Elements"
                    }
                ],
                "items": [
                    {
                        "node": {
                            "explanation": "Fix any of the following:\n  aria-label attribute does not exist or is empty\n  aria-labelledby attribute does not exist, references elements that do not exist or references elements that are empty\n  Form element does not have an implicit (wrapped) <label>\n  Form element does not have an explicit <label>\n  Element has no title attribute or the title attribute is empty",
                            "nodeLabel": "input",
                            "path": "3,HTML,1,BODY,48,INPUT",
                            "selector": "input[onpaste=\"event\\.preventDefault\\(\\)\\;\"]",
                            "snippet": "<input type=\"password\" onpaste=\"event.preventDefault();\">",
                            "type": "node"
                        }
                    },
                    {
                        "node": {
                            "explanation": "Fix any of the following:\n  aria-label attribute does not exist or is empty\n  aria-labelledby attribute does not exist, references elements that do not exist or references elements that are empty\n  Form element does not have an implicit (wrapped) <label>\n  Form element does not have an explicit <label>\n  Element has no title attribute or the title attribute is empty",
                            "nodeLabel": "input",
                            "path": "3,HTML,1,BODY,50,INPUT",
                            "selector": "input:nth-child(28)",
                            "snippet": "<input type=\"password\">",
                            "type": "node"
                        }
                    },
                    {
                        "node": {
                            "explanation": "Fix any of the following:\n  aria-label attribute does not exist or is empty\n  aria-labelledby attribute does not exist, references elements that do not exist or references elements that are empty\n  Form element does not have an implicit (wrapped) <label>\n  Form element does not have an explicit <label>\n  Element has no title attribute or the title attribute is empty",
                            "nodeLabel": "input",
                            "path": "3,HTML,1,BODY,52,INPUT",
                            "selector": "input[onpaste=\"return\\ false\\;\"]",
                            "snippet": "<input type=\"password\" onpaste=\"return false;\">",
                            "type": "node"
                        }
                    }
                ],
                "type": "table"
            },
            "id": "label",
            "score": 0.0,
            "scoreDisplayMode": "binary",
            "title": "Form elements do not have associated labels"
        },
        "layout-table": {
            "description": "A table being used for layout purposes should not include data elements, such as the th or caption elements or the summary attribute, because this can create a confusing experience for screen reader users. [Learn more](https://dequeuniversity.com/rules/axe/3.1/layout-table?application=lighthouse).",
            "id": "layout-table",
            "score": null,
            "scoreDisplayMode": "notApplicable",
            "title": "Presentational `<table>` elements avoid using `<th>`, `<caption>` or the `[summary]` attribute."
        },
        "link-name": {
            "description": "Link text (and alternate text for images, when used as links) that is discernible, unique, and focusable improves the navigation experience for screen reader users. [Learn more](https://dequeuniversity.com/rules/axe/3.1/link-name?application=lighthouse).",
            "details": {
                "debugData": {
                    "impact": "serious",
                    "tags": [
                        "cat.name-role-value",
                        "wcag2a",
                        "wcag412",
                        "wcag244",
                        "section508",
                        "section508.22.a"
                    ],
                    "type": "debugdata"
                },
                "headings": [
                    {
                        "itemType": "node",
                        "key": "node",
                        "text": "Failing Elements"
                    }
                ],
                "items": [
                    {
                        "node": {
                            "explanation": "Fix all of the following:\n  Element is in tab order and does not have accessible text\n\nFix any of the following:\n  Element does not have text that is visible to screen readers\n  aria-label attribute does not exist or is empty\n  aria-labelledby attribute does not exist, references elements that do not exist or references elements that are empty\n  Element's default semantics were not overridden with role=\"presentation\"\n  Element's default semantics were not overridden with role=\"none\"",
                            "nodeLabel": "a",
                            "path": "3,HTML,1,BODY,44,A",
                            "selector": "a[href=\"javascript\\:void\\(0\\)\"]",
                            "snippet": "<a href=\"javascript:void(0)\" target=\"_blank\"></a>",
                            "type": "node"
                        }
                    },
                    {
                        "node": {
                            "explanation": "Fix all of the following:\n  Element is in tab order and does not have accessible text\n\nFix any of the following:\n  Element does not have text that is visible to screen readers\n  aria-label attribute does not exist or is empty\n  aria-labelledby attribute does not exist, references elements that do not exist or references elements that are empty\n  Element's default semantics were not overridden with role=\"presentation\"\n  Element's default semantics were not overridden with role=\"none\"",
                            "nodeLabel": "a",
                            "path": "3,HTML,1,BODY,46,A",
                            "selector": "a[href$=\"mailto\\:inbox\\@email\\.com\"]",
                            "snippet": "<a href=\"mailto:inbox@email.com\" target=\"_blank\"></a>",
                            "type": "node"
                        }
                    }
                ],
                "type": "table"
            },
            "id": "link-name",
            "score": 0.0,
            "scoreDisplayMode": "binary",
            "title": "Links do not have a discernible name"
        },
        "link-text": {
            "description": "Descriptive link text helps search engines understand your content. [Learn more](https://developers.google.com/web/tools/lighthouse/audits/descriptive-link-text).",
            "details": {
                "headings": [],
                "items": [],
                "summary": null,
                "type": "table"
            },
            "id": "link-text",
            "score": 1.0,
            "scoreDisplayMode": "binary",
            "title": "Links have descriptive text"
        },
        "list": {
            "description": "Screen readers have a specific way of announcing lists. Ensuring proper list structure aids screen reader output. [Learn more](https://dequeuniversity.com/rules/axe/3.1/list?application=lighthouse).",
            "id": "list",
            "score": null,
            "scoreDisplayMode": "notApplicable",
            "title": "Lists contain only `<li>` elements and script supporting elements (`<script>` and `<template>`)."
        },
        "listitem": {
            "description": "Screen readers require list items (`<li>`) to be contained within a parent `<ul>` or `<ol>` to be announced properly. [Learn more](https://dequeuniversity.com/rules/axe/3.1/listitem?application=lighthouse).",
            "id": "listitem",
            "score": null,
            "scoreDisplayMode": "notApplicable",
            "title": "List items (`<li>`) are contained within `<ul>` or `<ol>` parent elements"
        },
        "load-fast-enough-for-pwa": {
            "description": "A fast page load over a cellular network ensures a good mobile user experience. [Learn more](https://developers.google.com/web/tools/lighthouse/audits/fast-3g).",
            "id": "load-fast-enough-for-pwa",
            "numericValue": 4927.278,
            "score": 1.0,
            "scoreDisplayMode": "binary",
            "title": "Page load is fast enough on mobile networks"
        },
        "logical-tab-order": {
            "description": "Tabbing through the page follows the visual layout. Users cannot focus elements that are offscreen. [Learn more](https://developers.google.com/web/fundamentals/accessibility/how-to-review#start_with_the_keyboard).",
            "id": "logical-tab-order",
            "score": null,
            "scoreDisplayMode": "manual",
            "title": "The page has a logical tab order"
        },
        "main-thread-tasks": {
            "description": "Lists the toplevel main thread tasks that executed during page load.",
            "details": {
                "headings": [
                    {
                        "granularity": 1.0,
                        "itemType": "ms",
                        "key": "startTime",
                        "text": "Start Time"
                    },
                    {
                        "granularity": 1.0,
                        "itemType": "ms",
                        "key": "duration",
                        "text": "End Time"
                    }
                ],
                "items": [
                    {
                        "duration": 5.272,
                        "startTime": 598.738
                    },
                    {
                        "duration": 26.926,
                        "startTime": 604.035
                    },
                    {
                        "duration": 6.681,
                        "startTime": 630.994
                    },
                    {
                        "duration": 19.718,
                        "startTime": 637.706
                    },
                    {
                        "duration": 7.812,
                        "startTime": 666.147
                    },
                    {
                        "duration": 10.087,
                        "startTime": 2639.59
                    },
                    {
                        "duration": 983.081,
                        "startTime": 2854.095
                    },
                    {
                        "duration": 123.752,
                        "startTime": 3839.839
                    },
                    {
                        "duration": 5.338,
                        "startTime": 3980.383
                    },
                    {
                        "duration": 6.574,
                        "startTime": 3986.1
                    },
                    {
                        "duration": 96.198,
                        "startTime": 3996.134
                    },
                    {
                        "duration": 9.23,
                        "startTime": 4098.379
                    },
                    {
                        "duration": 5.463,
                        "startTime": 4784.783
                    },
                    {
                        "duration": 127.282,
                        "startTime": 4808.602
                    },
                    {
                        "duration": 6.885,
                        "startTime": 8603.411
                    },
                    {
                        "duration": 7.258,
                        "startTime": 10219.292
                    }
                ],
                "type": "table"
            },
            "id": "main-thread-tasks",
            "numericValue": 16.0,
            "score": null,
            "scoreDisplayMode": "informative",
            "title": "Tasks"
        },
        "mainthread-work-breakdown": {
            "description": "Consider reducing the time spent parsing, compiling and executing JS. You may find delivering smaller JS payloads helps with this.",
            "details": {
                "headings": [
                    {
                        "itemType": "text",
                        "key": "groupLabel",
                        "text": "Category"
                    },
                    {
                        "granularity": 1.0,
                        "itemType": "ms",
                        "key": "duration",
                        "text": "Time Spent"
                    }
                ],
                "items": [
                    {
                        "duration": 1148.6240000000003,
                        "group": "scriptEvaluation",
                        "groupLabel": "Script Evaluation"
                    },
                    {
                        "duration": 177.20099999999977,
                        "group": "other",
                        "groupLabel": "Other"
                    },
                    {
                        "duration": 121.584,
                        "group": "styleLayout",
                        "groupLabel": "Style & Layout"
                    },
                    {
                        "duration": 53.65500000000001,
                        "group": "parseHTML",
                        "groupLabel": "Parse HTML & CSS"
                    },
                    {
                        "duration": 26.198999999999998,
                        "group": "garbageCollection",
                        "groupLabel": "Garbage Collection"
                    },
                    {
                        "duration": 13.486999999999998,
                        "group": "paintCompositeRender",
                        "groupLabel": "Rendering"
                    },
                    {
                        "duration": 7.818999999999999,
                        "group": "scriptParseCompile",
                        "groupLabel": "Script Parsing & Compilation"
                    }
                ],
                "type": "table"
            },
            "displayValue": "1.5\u00a0s",
            "id": "mainthread-work-breakdown",
            "numericValue": 1548.5690000000002,
            "score": 0.96,
            "scoreDisplayMode": "numeric",
            "title": "Minimizes main-thread work"
        },
        "managed-focus": {
            "description": "If new content, such as a dialog, is added to the page, the user's focus is directed to it. [Learn more](https://developers.google.com/web/fundamentals/accessibility/how-to-review#start_with_the_keyboard).",
            "id": "managed-focus",
            "score": null,
            "scoreDisplayMode": "manual",
            "title": "The user's focus is directed to new content added to the page"
        },
        "max-potential-fid": {
            "description": "The maximum potential First Input Delay that your users could experience is the duration, in milliseconds, of the longest task. [Learn more](https://developers.google.com/web/updates/2018/05/first-input-delay).",
            "displayValue": "120\u00a0ms",
            "id": "max-potential-fid",
            "numericValue": 122.537,
            "score": 0.92,
            "scoreDisplayMode": "numeric",
            "title": "Max Potential First Input Delay"
        },
        "meta-description": {
            "description": "Meta descriptions may be included in search results to concisely summarize page content. [Learn more](https://developers.google.com/web/tools/lighthouse/audits/description).",
            "id": "meta-description",
            "score": 0.0,
            "scoreDisplayMode": "binary",
            "title": "Document does not have a meta description"
        },
        "meta-refresh": {
            "description": "Users do not expect a page to refresh automatically, and doing so will move focus back to the top of the page. This may create a frustrating or confusing experience. [Learn more](https://dequeuniversity.com/rules/axe/3.1/meta-refresh?application=lighthouse).",
            "id": "meta-refresh",
            "score": null,
            "scoreDisplayMode": "notApplicable",
            "title": "The document does not use `<meta http-equiv=\"refresh\">`"
        },
        "meta-viewport": {
            "description": "Disabling zooming is problematic for users with low vision who rely on screen magnification to properly see the contents of a web page. [Learn more](https://dequeuniversity.com/rules/axe/3.1/meta-viewport?application=lighthouse).",
            "details": {
                "headings": [],
                "items": [],
                "type": "table"
            },
            "id": "meta-viewport",
            "score": 1.0,
            "scoreDisplayMode": "binary",
            "title": "`[user-scalable=\"no\"]` is not used in the `<meta name=\"viewport\">` element and the `[maximum-scale]` attribute is not less than 5."
        },
        "metrics": {
            "description": "Collects all available metrics.",
            "details": {
                "items": [
                    {
                        "cumulativeLongQueuingDelay": 117.0,
                        "estimatedInputLatency": 16.0,
                        "firstCPUIdle": 4927.0,
                        "firstCPUIdleTs": 185608247190.0,
                        "firstContentfulPaint": 3969.0,
                        "firstContentfulPaintTs": 185607289047.0,
                        "firstMeaningfulPaint": 3969.0,
                        "firstMeaningfulPaintTs": 185607289048.0,
                        "interactive": 4927.0,
                        "interactiveTs": 185608247190.0,
                        "observedDomContentLoaded": 4901.0,
                        "observedDomContentLoadedTs": 185608220734.0,
                        "observedFirstContentfulPaint": 3969.0,
                        "observedFirstContentfulPaintTs": 185607289047.0,
                        "observedFirstMeaningfulPaint": 3969.0,
                        "observedFirstMeaningfulPaintTs": 185607289048.0,
                        "observedFirstPaint": 3969.0,
                        "observedFirstPaintTs": 185607289043.0,
                        "observedFirstVisualChange": 3969.0,
                        "observedFirstVisualChangeTs": 185607288912.0,
                        "observedLastVisualChange": 4791.0,
                        "observedLastVisualChangeTs": 185608110912.0,
                        "observedLoad": 4924.0,
                        "observedLoadTs": 185608244374.0,
                        "observedNavigationStart": 0.0,
                        "observedNavigationStartTs": 185603319912.0,
                        "observedSpeedIndex": 4417.0,
                        "observedSpeedIndexTs": 185607736763.0,
                        "observedTraceEnd": 10281.0,
                        "observedTraceEndTs": 185613601189.0,
                        "speedIndex": 4417.0,
                        "speedIndexTs": 185607736912.0
                    }
                ],
                "type": "debugdata"
            },
            "id": "metrics",
            "numericValue": 4927.278,
            "score": null,
            "scoreDisplayMode": "informative",
            "title": "Metrics"
        },
        "network-requests": {
            "description": "Lists the network requests that were made during page load.",
            "details": {
                "headings": [
                    {
                        "itemType": "url",
                        "key": "url",
                        "text": "URL"
                    },
                    {
                        "granularity": 1.0,
                        "itemType": "ms",
                        "key": "startTime",
                        "text": "Start Time"
                    },
                    {
                        "granularity": 1.0,
                        "itemType": "ms",
                        "key": "endTime",
                        "text": "End Time"
                    },
                    {
                        "displayUnit": "kb",
                        "granularity": 1.0,
                        "itemType": "bytes",
                        "key": "transferSize",
                        "text": "Transfer Size"
                    },
                    {
                        "displayUnit": "kb",
                        "granularity": 1.0,
                        "itemType": "bytes",
                        "key": "resourceSize",
                        "text": "Resource Size"
                    },
                    {
                        "itemType": "text",
                        "key": "statusCode",
                        "text": "Status Code"
                    },
                    {
                        "itemType": "text",
                        "key": "mimeType",
                        "text": "MIME Type"
                    },
                    {
                        "itemType": "text",
                        "key": "resourceType",
                        "text": "Resource Type"
                    }
                ],
                "items": [
                    {
                        "endTime": 640.1550000009593,
                        "mimeType": "text/html",
                        "resourceSize": 12519.0,
                        "resourceType": "Document",
                        "startTime": 0.0,
                        "statusCode": 200.0,
                        "transferSize": 12640.0,
                        "url": "http://localhost:10200/dobetterweb/dbw_tester.html"
                    },
                    {
                        "endTime": 2635.035000013886,
                        "mimeType": "text/css",
                        "resourceSize": 677.0,
                        "resourceType": "Stylesheet",
                        "startTime": 630.2950000099372,
                        "statusCode": 200.0,
                        "transferSize": 821.0,
                        "url": "http://localhost:10200/dobetterweb/dbw_tester.css?delay=2000&async=true"
                    },
                    {
                        "endTime": 1204.6590000099968,
                        "mimeType": "text/css",
                        "resourceSize": 677.0,
                        "resourceType": "Stylesheet",
                        "startTime": 635.496000002604,
                        "statusCode": 200.0,
                        "transferSize": 821.0,
                        "url": "http://localhost:10200/dobetterweb/dbw_tester.css?delay=100"
                    },
                    {
                        "endTime": 1213.2910000218544,
                        "mimeType": "text/css",
                        "resourceSize": 0.0,
                        "resourceType": "Stylesheet",
                        "startTime": 636.6400000115391,
                        "statusCode": 404.0,
                        "transferSize": 139.0,
                        "url": "http://localhost:10200/dobetterweb/unknown404.css?delay=200"
                    },
                    {
                        "endTime": 2849.3670000170823,
                        "mimeType": "text/css",
                        "resourceSize": 677.0,
                        "resourceType": "Stylesheet",
                        "startTime": 638.0040000076406,
                        "statusCode": 200.0,
                        "transferSize": 821.0,
                        "url": "http://localhost:10200/dobetterweb/dbw_tester.css?delay=2200"
                    },
                    {
                        "endTime": 1220.04100002232,
                        "mimeType": "text/css",
                        "resourceSize": 964.0,
                        "resourceType": "Stylesheet",
                        "startTime": 638.7899999972433,
                        "statusCode": 200.0,
                        "transferSize": 1108.0,
                        "url": "http://localhost:10200/dobetterweb/dbw_disabled.css?delay=200&isdisabled"
                    },
                    {
                        "endTime": 1228.5180000180844,
                        "mimeType": "text/html",
                        "resourceSize": 616.0,
                        "resourceType": "Document",
                        "startTime": 640.5979999981355,
                        "statusCode": 200.0,
                        "transferSize": 736.0,
                        "url": "http://localhost:10200/dobetterweb/dbw_partial_a.html?delay=200"
                    },
                    {
                        "endTime": 1776.4320000133011,
                        "mimeType": "text/html",
                        "resourceSize": 613.0,
                        "resourceType": "Document",
                        "startTime": 641.3450000109151,
                        "statusCode": 200.0,
                        "transferSize": 733.0,
                        "url": "http://localhost:10200/dobetterweb/dbw_partial_b.html?delay=200&isasync"
                    },
                    {
                        "endTime": 4216.161000018474,
                        "mimeType": "text/css",
                        "resourceSize": 677.0,
                        "resourceType": "Stylesheet",
                        "startTime": 642.8679999953602,
                        "statusCode": 200.0,
                        "transferSize": 821.0,
                        "url": "http://localhost:10200/dobetterweb/dbw_tester.css?delay=3000&async=true"
                    },
                    {
                        "endTime": 1792.0860000012908,
                        "mimeType": "text/javascript",
                        "resourceSize": 1552.0,
                        "resourceType": "Script",
                        "startTime": 644.0820000134408,
                        "statusCode": 200.0,
                        "transferSize": 1703.0,
                        "url": "http://localhost:10200/dobetterweb/dbw_tester.js"
                    },
                    {
                        "endTime": 1236.1859999946319,
                        "mimeType": "text/javascript",
                        "resourceSize": 0.0,
                        "resourceType": "Script",
                        "startTime": 645.529000001261,
                        "statusCode": 200.0,
                        "transferSize": 144.0,
                        "url": "http://localhost:10200/dobetterweb/empty_module.js?delay=500"
                    },
                    {
                        "endTime": 4779.641000000993,
                        "mimeType": "image/jpeg",
                        "resourceSize": 24620.0,
                        "resourceType": "Image",
                        "startTime": 3951.6250000160653,
                        "statusCode": 200.0,
                        "transferSize": 24741.0,
                        "url": "http://localhost:10200/dobetterweb/lighthouse-480x318.jpg"
                    },
                    {
                        "endTime": 3961.049000005005,
                        "mimeType": "text/javascript",
                        "resourceSize": 71501.0,
                        "resourceType": "Script",
                        "startTime": 2849.7340000176337,
                        "statusCode": 200.0,
                        "transferSize": 71654.0,
                        "url": "http://localhost:10200/zone.js"
                    },
                    {
                        "endTime": 4796.288000012282,
                        "mimeType": "text/javascript",
                        "resourceSize": 84245.0,
                        "resourceType": "Script",
                        "startTime": 3874.7540000185836,
                        "statusCode": 200.0,
                        "transferSize": 30174.0,
                        "url": "http://ajax.googleapis.com/ajax/libs/jquery/2.1.1/jquery.min.js"
                    },
                    {
                        "endTime": 3964.233000006061,
                        "mimeType": "text/css",
                        "resourceSize": 677.0,
                        "resourceType": "Stylesheet",
                        "startTime": 2924.34100000537,
                        "statusCode": 200.0,
                        "transferSize": 821.0,
                        "url": "http://localhost:10200/dobetterweb/dbw_tester.css?scriptActivated&delay=200"
                    },
                    {
                        "endTime": 3772.7560000203084,
                        "mimeType": "text/html",
                        "resourceSize": 12519.0,
                        "resourceType": "XHR",
                        "startTime": 3066.252999997232,
                        "statusCode": 200.0,
                        "transferSize": 12640.0,
                        "url": "http://localhost:10200/dobetterweb/dbw_tester.html"
                    },
                    {
                        "endTime": 3968.59800000675,
                        "mimeType": "text/plain",
                        "resourceSize": 4.0,
                        "resourceType": "Image",
                        "startTime": 3829.6360000094865,
                        "statusCode": 200.0,
                        "transferSize": 0.0,
                        "url": "blob:http://localhost:10200/ae0eac03-ab9b-4a6a-b299-f5212153e277"
                    },
                    {
                        "endTime": 5536.498000001302,
                        "mimeType": "text/plain",
                        "resourceSize": 95.0,
                        "resourceType": "Other",
                        "startTime": 4967.373000021325,
                        "statusCode": 404.0,
                        "transferSize": 221.0,
                        "url": "http://localhost:10200/favicon.ico"
                    }
                ],
                "type": "table"
            },
            "id": "network-requests",
            "numericValue": 18.0,
            "score": null,
            "scoreDisplayMode": "informative",
            "title": "Network Requests"
        },
        "network-rtt": {
            "description": "Network round trip times (RTT) have a large impact on performance. If the RTT to an origin is high, it's an indication that servers closer to the user could improve performance. [Learn more](https://hpbn.co/primer-on-latency-and-bandwidth/).",
            "details": {
                "headings": [
                    {
                        "itemType": "text",
                        "key": "origin",
                        "text": "URL"
                    },
                    {
                        "granularity": 1.0,
                        "itemType": "ms",
                        "key": "rtt",
                        "text": "Time Spent"
                    }
                ],
                "items": [
                    {
                        "origin": "http://ajax.googleapis.com",
                        "rtt": 1.7249999999999943
                    },
                    {
                        "origin": "http://localhost:10200",
                        "rtt": 0.8639999999999999
                    }
                ],
                "type": "table"
            },
            "displayValue": "0\u00a0ms",
            "id": "network-rtt",
            "numericValue": 1.7249999999999943,
            "score": null,
            "scoreDisplayMode": "informative",
            "title": "Network Round Trip Times"
        },
        "network-server-latency": {
            "description": "Server latencies can impact web performance. If the server latency of an origin is high, it's an indication the server is overloaded or has poor backend performance. [Learn more](https://hpbn.co/primer-on-web-performance/#analyzing-the-resource-waterfall).",
            "details": {
                "headings": [
                    {
                        "itemType": "text",
                        "key": "origin",
                        "text": "URL"
                    },
                    {
                        "granularity": 1.0,
                        "itemType": "ms",
                        "key": "serverReponseTime",
                        "text": "Time Spent"
                    }
                ],
                "items": [
                    {
                        "origin": "http://localhost:10200",
                        "serverReponseTime": 572.829
                    },
                    {
                        "origin": "http://ajax.googleapis.com",
                        "serverReponseTime": 562.398
                    }
                ],
                "type": "table"
            },
            "displayValue": "570\u00a0ms",
            "id": "network-server-latency",
            "numericValue": 572.829,
            "score": null,
            "scoreDisplayMode": "informative",
            "title": "Server Backend Latencies"
        },
        "no-document-write": {
            "description": "For users on slow connections, external scripts dynamically injected via `document.write()` can delay page load by tens of seconds. [Learn more](https://developers.google.com/web/tools/lighthouse/audits/document-write).",
            "details": {
                "headings": [
                    {
                        "itemType": "url",
                        "key": "url",
                        "text": "URL"
                    },
                    {
                        "itemType": "text",
                        "key": "label",
                        "text": "Location"
                    }
                ],
                "items": [
                    {
                        "label": "line: 178",
                        "url": "http://localhost:10200/dobetterweb/dbw_tester.html"
                    },
                    {
                        "label": "line: 179",
                        "url": "http://localhost:10200/dobetterweb/dbw_tester.html"
                    },
                    {
                        "label": "line: 180",
                        "url": "http://localhost:10200/dobetterweb/dbw_tester.html"
                    }
                ],
                "type": "table"
            },
            "id": "no-document-write",
            "score": 0.0,
            "scoreDisplayMode": "binary",
            "title": "Uses `document.write()`"
        },
        "no-vulnerable-libraries": {
            "description": "Some third-party scripts may contain known security vulnerabilities that are easily identified and exploited by attackers. [Learn more](https://developers.google.com/web/tools/lighthouse/audits/vulnerabilities).",
            "details": {
                "headings": [
                    {
                        "itemType": "link",
                        "key": "detectedLib",
                        "text": "Library Version"
                    },
                    {
                        "itemType": "text",
                        "key": "vulnCount",
                        "text": "Vulnerability Count"
                    },
                    {
                        "itemType": "text",
                        "key": "highestSeverity",
                        "text": "Highest Severity"
                    }
                ],
                "items": [
                    {
                        "detectedLib": {
                            "text": "jQuery@2.1.1",
                            "type": "link",
                            "url": "https://snyk.io/vuln/npm:jquery?lh=2.1.1&utm_source=lighthouse&utm_medium=ref&utm_campaign=audit"
                        },
                        "highestSeverity": "Medium",
                        "vulnCount": 2.0
                    }
                ],
                "summary": null,
                "type": "table"
            },
            "displayValue": "2 vulnerabilities detected",
            "id": "no-vulnerable-libraries",
            "score": 0.0,
            "scoreDisplayMode": "binary",
            "title": "Includes front-end JavaScript libraries with known security vulnerabilities"
        },
        "notification-on-start": {
            "description": "Users are mistrustful of or confused by sites that request to send notifications without context. Consider tying the request to user gestures instead. [Learn more](https://developers.google.com/web/tools/lighthouse/audits/notifications-on-load).",
            "details": {
                "headings": [
                    {
                        "itemType": "url",
                        "key": "url",
                        "text": "URL"
                    },
                    {
                        "itemType": "text",
                        "key": "label",
                        "text": "Location"
                    }
                ],
                "items": [
                    {
                        "label": "line: 287",
                        "url": "http://localhost:10200/dobetterweb/dbw_tester.html"
                    }
                ],
                "type": "table"
            },
            "id": "notification-on-start",
            "score": 0.0,
            "scoreDisplayMode": "binary",
            "title": "Requests the notification permission on page load"
        },
        "object-alt": {
            "description": "Screen readers cannot translate non-text content. Adding alt text to `<object>` elements helps screen readers convey meaning to users. [Learn more](https://dequeuniversity.com/rules/axe/3.1/object-alt?application=lighthouse).",
            "details": {
                "debugData": {
                    "impact": "serious",
                    "tags": [
                        "cat.text-alternatives",
                        "wcag2a",
                        "wcag111",
                        "section508",
                        "section508.22.a"
                    ],
                    "type": "debugdata"
                },
                "headings": [
                    {
                        "itemType": "node",
                        "key": "node",
                        "text": "Failing Elements"
                    }
                ],
                "items": [
                    {
                        "node": {
                            "explanation": "Fix any of the following:\n  Element does not have text that is visible to screen readers\n  aria-label attribute does not exist or is empty\n  aria-labelledby attribute does not exist, references elements that do not exist or references elements that are empty\n  Element has no title attribute or the title attribute is empty\n  Element's default semantics were not overridden with role=\"presentation\"\n  Element's default semantics were not overridden with role=\"none\"",
                            "nodeLabel": "object",
                            "path": "3,HTML,1,BODY,2,OBJECT",
                            "selector": "#\\35 934a",
                            "snippet": "<object id=\"5934a\"></object>",
                            "type": "node"
                        }
                    },
                    {
                        "node": {
                            "explanation": "Fix any of the following:\n  Element does not have text that is visible to screen readers\n  aria-label attribute does not exist or is empty\n  aria-labelledby attribute does not exist, references elements that do not exist or references elements that are empty\n  Element has no title attribute or the title attribute is empty\n  Element's default semantics were not overridden with role=\"presentation\"\n  Element's default semantics were not overridden with role=\"none\"",
                            "nodeLabel": "object",
                            "path": "3,HTML,1,BODY,3,OBJECT",
                            "selector": "#\\35 934b",
                            "snippet": "<object id=\"5934b\"></object>",
                            "type": "node"
                        }
                    }
                ],
                "type": "table"
            },
            "id": "object-alt",
            "score": 0.0,
            "scoreDisplayMode": "binary",
            "title": "`<object>` elements do not have `[alt]` text"
        },
        "offline-start-url": {
            "description": "A service worker enables your web app to be reliable in unpredictable network conditions. [Learn more](https://developers.google.com/web/tools/lighthouse/audits/http-200-when-offline).",
            "explanation": "No usable web app manifest found on page.",
            "id": "offline-start-url",
            "score": 0.0,
            "scoreDisplayMode": "binary",
            "title": "start_url does not respond with a 200 when offline",
            "warnings": []
        },
        "offscreen-content-hidden": {
            "description": "Offscreen content is hidden with display: none or aria-hidden=true. [Learn more](https://developers.google.com/web/fundamentals/accessibility/how-to-review#try_it_with_a_screen_reader).",
            "id": "offscreen-content-hidden",
            "score": null,
            "scoreDisplayMode": "manual",
            "title": "Offscreen content is hidden from assistive technology"
        },
        "offscreen-images": {
            "description": "Consider lazy-loading offscreen and hidden images after all critical resources have finished loading to lower time to interactive. [Learn more](https://developers.google.com/web/tools/lighthouse/audits/offscreen-images).",
            "details": {
                "headings": [],
                "items": [],
                "overallSavingsBytes": 0.0,
                "overallSavingsMs": 0.0,
                "type": "opportunity"
            },
            "id": "offscreen-images",
            "numericValue": 0.0,
            "score": 1.0,
            "scoreDisplayMode": "numeric",
            "title": "Defer offscreen images",
            "warnings": []
        },
        "password-inputs-can-be-pasted-into": {
            "description": "Preventing password pasting undermines good security policy. [Learn more](https://developers.google.com/web/tools/lighthouse/audits/password-pasting).",
            "details": {
                "headings": [
                    {
                        "itemType": "node",
                        "key": "node",
                        "text": "Failing Elements"
                    }
                ],
                "items": [
                    {
                        "node": {
                            "snippet": "<input type=\"password\" onpaste=\"event.preventDefault();\">",
                            "type": "node"
                        }
                    },
                    {
                        "node": {
                            "snippet": "<input type=\"password\" onpaste=\"return false;\">",
                            "type": "node"
                        }
                    }
                ],
                "type": "table"
            },
            "id": "password-inputs-can-be-pasted-into",
            "score": 0.0,
            "scoreDisplayMode": "binary",
            "title": "Prevents users to paste into password fields"
        },
        "performance-budget": {
            "description": "Keep the quantity and size of network requests under the targets set by the provided performance budget. [Learn more](https://developers.google.com/web/tools/lighthouse/audits/budgets).",
            "details": {
                "headings": [
                    {
                        "itemType": "text",
                        "key": "label",
                        "text": "Resource Type"
                    },
                    {
                        "itemType": "numeric",
                        "key": "requestCount",
                        "text": "Requests"
                    },
                    {
                        "itemType": "bytes",
                        "key": "size",
                        "text": "Transfer Size"
                    },
                    {
                        "itemType": "text",
                        "key": "countOverBudget"
                    },
                    {
                        "itemType": "bytes",
                        "key": "sizeOverBudget",
                        "text": "Over Budget"
                    }
                ],
                "items": [
                    {
                        "countOverBudget": "2 requests",
                        "label": "Script",
                        "requestCount": 4.0,
                        "resourceType": "script",
                        "size": 103675.0,
                        "sizeOverBudget": 72955.0
                    },
                    {
                        "countOverBudget": "8 requests",
                        "label": "Total",
                        "requestCount": 18.0,
                        "resourceType": "total",
                        "size": 160738.0,
                        "sizeOverBudget": 58338.0
                    },
                    {
                        "label": "Other",
                        "requestCount": 2.0,
                        "resourceType": "other",
                        "size": 12861.0,
                        "sizeOverBudget": 7741.0
                    },
                    {
                        "countOverBudget": "1 request",
                        "label": "Third-party",
                        "requestCount": 2.0,
                        "resourceType": "third-party",
                        "size": 30174.0,
                        "sizeOverBudget": 4574.0
                    },
                    {
                        "countOverBudget": "5 requests",
                        "label": "Stylesheet",
                        "requestCount": 7.0,
                        "resourceType": "stylesheet",
                        "size": 5352.0,
                        "sizeOverBudget": 232.0
                    },
                    {
                        "label": "Image",
                        "requestCount": 2.0,
                        "resourceType": "image",
                        "size": 24741.0
                    },
                    {
                        "label": "Media",
                        "requestCount": 0.0,
                        "resourceType": "media",
                        "size": 0.0
                    },
                    {
                        "label": "Font",
                        "requestCount": 0.0,
                        "resourceType": "font",
                        "size": 0.0
                    },
                    {
                        "countOverBudget": "2 requests",
                        "label": "Document",
                        "requestCount": 3.0,
                        "resourceType": "document",
                        "size": 14109.0
                    }
                ],
                "type": "table"
            },
            "id": "performance-budget",
            "score": null,
            "scoreDisplayMode": "informative",
            "title": "Performance budget"
        },
        "plugins": {
            "description": "Search engines can't index plugin content, and many devices restrict plugins or don't support them. [Learn more](https://developers.google.com/web/tools/lighthouse/audits/plugins).",
            "details": {
                "headings": [],
                "items": [],
                "type": "table"
            },
            "id": "plugins",
            "score": 1.0,
            "scoreDisplayMode": "binary",
            "title": "Document avoids plugins"
        },
        "polyfills": {
            "description": "Polyfills enable older browsers to use new JavaScript language features. However, they aren't always necessary. Research what browsers you must support and consider conditionally serving polyfills based on feature availability. [Learn More](https://philipwalton.com/articles/deploying-es2015-code-in-production-today/)",
            "details": {
                "headings": [
                    {
                        "itemType": "url",
                        "key": "url",
                        "text": "URL"
                    },
                    {
                        "itemType": "code",
                        "key": "description",
                        "text": "Description"
                    },
                    {
                        "itemType": "code",
                        "key": "location",
                        "text": "Location"
                    }
                ],
                "items": [
                    {
                        "description": "Object.defineProperty",
                        "location": "Ln: 1290, Col: 4",
                        "url": "http://localhost:10200/zone.js"
                    },
                    {
                        "description": "Object.defineProperties",
                        "location": "Ln: 1300, Col: 4",
                        "url": "http://localhost:10200/zone.js"
                    },
                    {
                        "description": "Object.create",
                        "location": "Ln: 1306, Col: 4",
                        "url": "http://localhost:10200/zone.js"
                    }
                ],
                "type": "table"
            },
            "id": "polyfills",
            "score": null,
            "scoreDisplayMode": "manual",
            "title": "Polyfills"
        },
        "pwa-cross-browser": {
            "description": "To reach the most number of users, sites should work across every major browser. [Learn more](https://developers.google.com/web/progressive-web-apps/checklist#site-works-cross-browser).",
            "id": "pwa-cross-browser",
            "score": null,
            "scoreDisplayMode": "manual",
            "title": "Site works cross-browser"
        },
        "pwa-each-page-has-url": {
            "description": "Ensure individual pages are deep linkable via the URLs and that URLs are unique for the purpose of shareability on social media. [Learn more](https://developers.google.com/web/progressive-web-apps/checklist#each-page-has-a-url).",
            "id": "pwa-each-page-has-url",
            "score": null,
            "scoreDisplayMode": "manual",
            "title": "Each page has a URL"
        },
        "pwa-page-transitions": {
            "description": "Transitions should feel snappy as you tap around, even on a slow network, a key to perceived performance. [Learn more](https://developers.google.com/web/progressive-web-apps/checklist#page-transitions-dont-feel-like-they-block-on-the-network).",
            "id": "pwa-page-transitions",
            "score": null,
            "scoreDisplayMode": "manual",
            "title": "Page transitions don't feel like they block on the network"
        },
        "redirects": {
            "description": "Redirects introduce additional delays before the page can be loaded. [Learn more](https://developers.google.com/web/tools/lighthouse/audits/redirects).",
            "details": {
                "headings": [],
                "items": [],
                "overallSavingsMs": 0.0,
                "type": "opportunity"
            },
            "id": "redirects",
            "numericValue": 0.0,
            "score": 1.0,
            "scoreDisplayMode": "numeric",
            "title": "Avoid multiple page redirects"
        },
        "redirects-http": {
            "description": "If you've already set up HTTPS, make sure that you redirect all HTTP traffic to HTTPS. [Learn more](https://developers.google.com/web/tools/lighthouse/audits/http-redirects-to-https).",
            "id": "redirects-http",
            "score": 0.0,
            "scoreDisplayMode": "binary",
            "title": "Does not redirect HTTP traffic to HTTPS"
        },
        "render-blocking-resources": {
            "description": "Resources are blocking the first paint of your page. Consider delivering critical JS/CSS inline and deferring all non-critical JS/styles. [Learn more](https://developers.google.com/web/tools/lighthouse/audits/blocking-resources).",
            "details": {
                "headings": [
                    {
                        "key": "url",
                        "label": "URL",
                        "valueType": "url"
                    },
                    {
                        "key": "totalBytes",
                        "label": "Size",
                        "valueType": "bytes"
                    },
                    {
                        "key": "wastedMs",
                        "label": "Potential Savings",
                        "valueType": "timespanMs"
                    }
                ],
                "items": [
                    {
                        "totalBytes": 821.0,
                        "url": "http://localhost:10200/dobetterweb/dbw_tester.css?delay=100",
                        "wastedMs": 873.0
                    },
                    {
                        "totalBytes": 139.0,
                        "url": "http://localhost:10200/dobetterweb/unknown404.css?delay=200",
                        "wastedMs": 873.0
                    },
                    {
                        "totalBytes": 821.0,
                        "url": "http://localhost:10200/dobetterweb/dbw_tester.css?delay=2200",
                        "wastedMs": 873.0
                    },
                    {
                        "totalBytes": 736.0,
                        "url": "http://localhost:10200/dobetterweb/dbw_partial_a.html?delay=200",
                        "wastedMs": 873.0
                    },
                    {
                        "totalBytes": 1703.0,
                        "url": "http://localhost:10200/dobetterweb/dbw_tester.js",
                        "wastedMs": 723.0
                    }
                ],
                "overallSavingsMs": 1129.0,
                "type": "opportunity"
            },
            "displayValue": "Potential savings of 1,130\u00a0ms",
            "id": "render-blocking-resources",
            "numericValue": 1129.0,
            "score": 0.46,
            "scoreDisplayMode": "numeric",
            "title": "Eliminate render-blocking resources"
        },
        "resource-summary": {
            "description": "To set budgets for the quantity and size of page resources, add a budget.json file. [Learn more](https://developers.google.com/web/tools/lighthouse/audits/budgets).",
            "details": {
                "headings": [
                    {
                        "itemType": "text",
                        "key": "label",
                        "text": "Resource Type"
                    },
                    {
                        "itemType": "numeric",
                        "key": "requestCount",
                        "text": "Requests"
                    },
                    {
                        "itemType": "bytes",
                        "key": "size",
                        "text": "Transfer Size"
                    }
                ],
                "items": [
                    {
                        "label": "Total",
                        "requestCount": 18.0,
                        "resourceType": "total",
                        "size": 160738.0
                    },
                    {
                        "label": "Script",
                        "requestCount": 4.0,
                        "resourceType": "script",
                        "size": 103675.0
                    },
                    {
                        "label": "Image",
                        "requestCount": 2.0,
                        "resourceType": "image",
                        "size": 24741.0
                    },
                    {
                        "label": "Document",
                        "requestCount": 3.0,
                        "resourceType": "document",
                        "size": 14109.0
                    },
                    {
                        "label": "Other",
                        "requestCount": 2.0,
                        "resourceType": "other",
                        "size": 12861.0
                    },
                    {
                        "label": "Stylesheet",
                        "requestCount": 7.0,
                        "resourceType": "stylesheet",
                        "size": 5352.0
                    },
                    {
                        "label": "Media",
                        "requestCount": 0.0,
                        "resourceType": "media",
                        "size": 0.0
                    },
                    {
                        "label": "Font",
                        "requestCount": 0.0,
                        "resourceType": "font",
                        "size": 0.0
                    },
                    {
                        "label": "Third-party",
                        "requestCount": 2.0,
                        "resourceType": "third-party",
                        "size": 30174.0
                    }
                ],
                "type": "table"
            },
            "displayValue": "18 requests \u2022 157 KB",
            "id": "resource-summary",
            "score": null,
            "scoreDisplayMode": "informative",
            "title": "Keep request counts low and transfer sizes small"
        },
        "robots-txt": {
            "description": "If your robots.txt file is malformed, crawlers may not be able to understand how you want your website to be crawled or indexed.",
            "id": "robots-txt",
            "score": null,
            "scoreDisplayMode": "notApplicable",
            "title": "robots.txt is valid"
        },
        "screenshot-thumbnails": {
            "description": "This is what the load of your site looked like.",
            "details": {
                "items": [
                    {
                        "data": "data:image/jpeg;base64,/9j/4AAQSkZJRgABAQAAAQABAAD/2wCEAAMCAgMCAgMDAwMEAwMEBQgFBQQEBQoHBwYIDAoMDAsKCwsNDhIQDQ4RDgsLEBYQERMUFRUVDA8XGBYUGBIUFRQBAwQEBQQFCQUFCRQNCw0UFBQUFBQUFBQUFBQUFBQUFBQUFBQUFBQUFBQUFBQUFBQUFBQUFBQUFBQUFBQUFBQUFP/AABEIANUAeAMBEQACEQEDEQH/xAGiAAABBQEBAQEBAQAAAAAAAAAAAQIDBAUGBwgJCgsQAAIBAwMCBAMFBQQEAAABfQECAwAEEQUSITFBBhNRYQcicRQygZGhCCNCscEVUtHwJDNicoIJChYXGBkaJSYnKCkqNDU2Nzg5OkNERUZHSElKU1RVVldYWVpjZGVmZ2hpanN0dXZ3eHl6g4SFhoeIiYqSk5SVlpeYmZqio6Slpqeoqaqys7S1tre4ubrCw8TFxsfIycrS09TV1tfY2drh4uPk5ebn6Onq8fLz9PX29/j5+gEAAwEBAQEBAQEBAQAAAAAAAAECAwQFBgcICQoLEQACAQIEBAMEBwUEBAABAncAAQIDEQQFITEGEkFRB2FxEyIygQgUQpGhscEJIzNS8BVictEKFiQ04SXxFxgZGiYnKCkqNTY3ODk6Q0RFRkdISUpTVFVWV1hZWmNkZWZnaGlqc3R1dnd4eXqCg4SFhoeIiYqSk5SVlpeYmZqio6Slpqeoqaqys7S1tre4ubrCw8TFxsfIycrS09TV1tfY2dri4+Tl5ufo6ery8/T19vf4+fr/2gAMAwEAAhEDEQA/AP1ToAKACgAoAKACgAoAKACgAoAKACgAoAKACgAoAKACgAoAKACgAoAKACgAoAKACgAoAKACgAoAKACgAoAKACgAoAKACgAoAKACgAoAKACgAoAKACgAoAKACgAoAKACgAoAKACgAoAKACgAoAKACgAoAKACgAoAKACgAoAKACgAoAKACgAoAKACgAoAKACgAoAKACgAoAKACgAoAKACgAoAKACgAoAKACgAoAKACgAoAKACgAoAKACgAoAKACgAoAKACgAoAKACgAoAKACgAoAKACgAoAKACgAoAKACgAoAKACgAoAKACgAoAKACgAoAKACgAoAKACgAoAKACgAoAKACgAoAKACgAoAKACgAoAKACgAoAKACgAoAKACgAoAKACgAoAKACgAoAKACgAoAKACgAoAKACgAoAKACgAoAKACgAoAKACgAoAKACgAoAKACgAoAKACgAoAKACgAoAKACgAoAKACgAoAKACgAoAKACgAoAKACgAoAKACgAoAKACgAoAKACgAoAKACgAoAKACgAoAKACgAoAKACgAoAKACgAoAKACgAoAKACgAoAKACgAoAKACgAoAKACgAoAKACgAoAKACgAoAKACgAoAKACgAoAKACgAoAKACgAoAKACgAoAKACgAoAKACgAoAKACgAoAKACgAoAKACgAoAKACgAoAKACgAoAKACgAoAKACgAoAKACgAoAKACgAoAKACgAoAKACgAoAKACgAoAKACgAoAKACgAoAKACgAoAKACgAoAKACgAoAKACgAoAKACgAoAKACgAoAKACgAoAKACgAoAKACgAoAKACgAoAKACgAoAKACgAoAKACgAoAKACgAoAKACgAoAKACgAoAKACgAoAKACgAoAKACgAoAKACgAoAKACgAoAKACgAoAKACgAoAKACgAoAKACgAoAKACgAoAKACgAoAKACgD//Z",
                        "timestamp": 185603812639.80002,
                        "timing": 493.0
                    },
                    {
                        "data": "data:image/jpeg;base64,/9j/4AAQSkZJRgABAQAAAQABAAD/2wCEAAMCAgMCAgMDAwMEAwMEBQgFBQQEBQoHBwYIDAoMDAsKCwsNDhIQDQ4RDgsLEBYQERMUFRUVDA8XGBYUGBIUFRQBAwQEBQQFCQUFCRQNCw0UFBQUFBQUFBQUFBQUFBQUFBQUFBQUFBQUFBQUFBQUFBQUFBQUFBQUFBQUFBQUFBQUFP/AABEIANUAeAMBEQACEQEDEQH/xAGiAAABBQEBAQEBAQAAAAAAAAAAAQIDBAUGBwgJCgsQAAIBAwMCBAMFBQQEAAABfQECAwAEEQUSITFBBhNRYQcicRQygZGhCCNCscEVUtHwJDNicoIJChYXGBkaJSYnKCkqNDU2Nzg5OkNERUZHSElKU1RVVldYWVpjZGVmZ2hpanN0dXZ3eHl6g4SFhoeIiYqSk5SVlpeYmZqio6Slpqeoqaqys7S1tre4ubrCw8TFxsfIycrS09TV1tfY2drh4uPk5ebn6Onq8fLz9PX29/j5+gEAAwEBAQEBAQEBAQAAAAAAAAECAwQFBgcICQoLEQACAQIEBAMEBwUEBAABAncAAQIDEQQFITEGEkFRB2FxEyIygQgUQpGhscEJIzNS8BVictEKFiQ04SXxFxgZGiYnKCkqNTY3ODk6Q0RFRkdISUpTVFVWV1hZWmNkZWZnaGlqc3R1dnd4eXqCg4SFhoeIiYqSk5SVlpeYmZqio6Slpqeoqaqys7S1tre4ubrCw8TFxsfIycrS09TV1tfY2dri4+Tl5ufo6ery8/T19vf4+fr/2gAMAwEAAhEDEQA/AP1ToAKACgAoAKACgAoAKACgAoAKACgAoAKACgAoAKACgAoAKACgAoAKACgAoAKACgAoAKACgAoAKACgAoAKACgAoAKACgAoAKACgAoAKACgAoAKACgAoAKACgAoAKACgAoAKACgAoAKACgAoAKACgAoAKACgAoAKACgAoAKACgAoAKACgAoAKACgAoAKACgAoAKACgAoAKACgAoAKACgAoAKACgAoAKACgAoAKACgAoAKACgAoAKACgAoAKACgAoAKACgAoAKACgAoAKACgAoAKACgAoAKACgAoAKACgAoAKACgAoAKACgAoAKACgAoAKACgAoAKACgAoAKACgAoAKACgAoAKACgAoAKACgAoAKACgAoAKACgAoAKACgAoAKACgAoAKACgAoAKACgAoAKACgAoAKACgAoAKACgAoAKACgAoAKACgAoAKACgAoAKACgAoAKACgAoAKACgAoAKACgAoAKACgAoAKACgAoAKACgAoAKACgAoAKACgAoAKACgAoAKACgAoAKACgAoAKACgAoAKACgAoAKACgAoAKACgAoAKACgAoAKACgAoAKACgAoAKACgAoAKACgAoAKACgAoAKACgAoAKACgAoAKACgAoAKACgAoAKACgAoAKACgAoAKACgAoAKACgAoAKACgAoAKACgAoAKACgAoAKACgAoAKACgAoAKACgAoAKACgAoAKACgAoAKACgAoAKACgAoAKACgAoAKACgAoAKACgAoAKACgAoAKACgAoAKACgAoAKACgAoAKACgAoAKACgAoAKACgAoAKACgAoAKACgAoAKACgAoAKACgAoAKACgAoAKACgAoAKACgAoAKACgAoAKACgAoAKACgAoAKACgAoAKACgAoAKACgAoAKACgAoAKACgAoAKACgAoAKACgAoAKACgAoAKACgAoAKACgAoAKACgAoAKACgD//Z",
                        "timestamp": 185604305367.6,
                        "timing": 985.0
                    },
                    {
                        "data": "data:image/jpeg;base64,/9j/4AAQSkZJRgABAQAAAQABAAD/2wCEAAMCAgMCAgMDAwMEAwMEBQgFBQQEBQoHBwYIDAoMDAsKCwsNDhIQDQ4RDgsLEBYQERMUFRUVDA8XGBYUGBIUFRQBAwQEBQQFCQUFCRQNCw0UFBQUFBQUFBQUFBQUFBQUFBQUFBQUFBQUFBQUFBQUFBQUFBQUFBQUFBQUFBQUFBQUFP/AABEIANUAeAMBEQACEQEDEQH/xAGiAAABBQEBAQEBAQAAAAAAAAAAAQIDBAUGBwgJCgsQAAIBAwMCBAMFBQQEAAABfQECAwAEEQUSITFBBhNRYQcicRQygZGhCCNCscEVUtHwJDNicoIJChYXGBkaJSYnKCkqNDU2Nzg5OkNERUZHSElKU1RVVldYWVpjZGVmZ2hpanN0dXZ3eHl6g4SFhoeIiYqSk5SVlpeYmZqio6Slpqeoqaqys7S1tre4ubrCw8TFxsfIycrS09TV1tfY2drh4uPk5ebn6Onq8fLz9PX29/j5+gEAAwEBAQEBAQEBAQAAAAAAAAECAwQFBgcICQoLEQACAQIEBAMEBwUEBAABAncAAQIDEQQFITEGEkFRB2FxEyIygQgUQpGhscEJIzNS8BVictEKFiQ04SXxFxgZGiYnKCkqNTY3ODk6Q0RFRkdISUpTVFVWV1hZWmNkZWZnaGlqc3R1dnd4eXqCg4SFhoeIiYqSk5SVlpeYmZqio6Slpqeoqaqys7S1tre4ubrCw8TFxsfIycrS09TV1tfY2dri4+Tl5ufo6ery8/T19vf4+fr/2gAMAwEAAhEDEQA/AP1ToAKACgAoAKACgAoAKACgAoAKACgAoAKACgAoAKACgAoAKACgAoAKACgAoAKACgAoAKACgAoAKACgAoAKACgAoAKACgAoAKACgAoAKACgAoAKACgAoAKACgAoAKACgAoAKACgAoAKACgAoAKACgAoAKACgAoAKACgAoAKACgAoAKACgAoAKACgAoAKACgAoAKACgAoAKACgAoAKACgAoAKACgAoAKACgAoAKACgAoAKACgAoAKACgAoAKACgAoAKACgAoAKACgAoAKACgAoAKACgAoAKACgAoAKACgAoAKACgAoAKACgAoAKACgAoAKACgAoAKACgAoAKACgAoAKACgAoAKACgAoAKACgAoAKACgAoAKACgAoAKACgAoAKACgAoAKACgAoAKACgAoAKACgAoAKACgAoAKACgAoAKACgAoAKACgAoAKACgAoAKACgAoAKACgAoAKACgAoAKACgAoAKACgAoAKACgAoAKACgAoAKACgAoAKACgAoAKACgAoAKACgAoAKACgAoAKACgAoAKACgAoAKACgAoAKACgAoAKACgAoAKACgAoAKACgAoAKACgAoAKACgAoAKACgAoAKACgAoAKACgAoAKACgAoAKACgAoAKACgAoAKACgAoAKACgAoAKACgAoAKACgAoAKACgAoAKACgAoAKACgAoAKACgAoAKACgAoAKACgAoAKACgAoAKACgAoAKACgAoAKACgAoAKACgAoAKACgAoAKACgAoAKACgAoAKACgAoAKACgAoAKACgAoAKACgAoAKACgAoAKACgAoAKACgAoAKACgAoAKACgAoAKACgAoAKACgAoAKACgAoAKACgAoAKACgAoAKACgAoAKACgAoAKACgAoAKACgAoAKACgAoAKACgAoAKACgAoAKACgAoAKACgAoAKACgAoAKACgAoAKACgAoAKACgD//Z",
                        "timestamp": 185604798095.4,
                        "timing": 1478.0
                    },
                    {
                        "data": "data:image/jpeg;base64,/9j/4AAQSkZJRgABAQAAAQABAAD/2wCEAAMCAgMCAgMDAwMEAwMEBQgFBQQEBQoHBwYIDAoMDAsKCwsNDhIQDQ4RDgsLEBYQERMUFRUVDA8XGBYUGBIUFRQBAwQEBQQFCQUFCRQNCw0UFBQUFBQUFBQUFBQUFBQUFBQUFBQUFBQUFBQUFBQUFBQUFBQUFBQUFBQUFBQUFBQUFP/AABEIANUAeAMBEQACEQEDEQH/xAGiAAABBQEBAQEBAQAAAAAAAAAAAQIDBAUGBwgJCgsQAAIBAwMCBAMFBQQEAAABfQECAwAEEQUSITFBBhNRYQcicRQygZGhCCNCscEVUtHwJDNicoIJChYXGBkaJSYnKCkqNDU2Nzg5OkNERUZHSElKU1RVVldYWVpjZGVmZ2hpanN0dXZ3eHl6g4SFhoeIiYqSk5SVlpeYmZqio6Slpqeoqaqys7S1tre4ubrCw8TFxsfIycrS09TV1tfY2drh4uPk5ebn6Onq8fLz9PX29/j5+gEAAwEBAQEBAQEBAQAAAAAAAAECAwQFBgcICQoLEQACAQIEBAMEBwUEBAABAncAAQIDEQQFITEGEkFRB2FxEyIygQgUQpGhscEJIzNS8BVictEKFiQ04SXxFxgZGiYnKCkqNTY3ODk6Q0RFRkdISUpTVFVWV1hZWmNkZWZnaGlqc3R1dnd4eXqCg4SFhoeIiYqSk5SVlpeYmZqio6Slpqeoqaqys7S1tre4ubrCw8TFxsfIycrS09TV1tfY2dri4+Tl5ufo6ery8/T19vf4+fr/2gAMAwEAAhEDEQA/AP1ToAKACgAoAKACgAoAKACgAoAKACgAoAKACgAoAKACgAoAKACgAoAKACgAoAKACgAoAKACgAoAKACgAoAKACgAoAKACgAoAKACgAoAKACgAoAKACgAoAKACgAoAKACgAoAKACgAoAKACgAoAKACgAoAKACgAoAKACgAoAKACgAoAKACgAoAKACgAoAKACgAoAKACgAoAKACgAoAKACgAoAKACgAoAKACgAoAKACgAoAKACgAoAKACgAoAKACgAoAKACgAoAKACgAoAKACgAoAKACgAoAKACgAoAKACgAoAKACgAoAKACgAoAKACgAoAKACgAoAKACgAoAKACgAoAKACgAoAKACgAoAKACgAoAKACgAoAKACgAoAKACgAoAKACgAoAKACgAoAKACgAoAKACgAoAKACgAoAKACgAoAKACgAoAKACgAoAKACgAoAKACgAoAKACgAoAKACgAoAKACgAoAKACgAoAKACgAoAKACgAoAKACgAoAKACgAoAKACgAoAKACgAoAKACgAoAKACgAoAKACgAoAKACgAoAKACgAoAKACgAoAKACgAoAKACgAoAKACgAoAKACgAoAKACgAoAKACgAoAKACgAoAKACgAoAKACgAoAKACgAoAKACgAoAKACgAoAKACgAoAKACgAoAKACgAoAKACgAoAKACgAoAKACgAoAKACgAoAKACgAoAKACgAoAKACgAoAKACgAoAKACgAoAKACgAoAKACgAoAKACgAoAKACgAoAKACgAoAKACgAoAKACgAoAKACgAoAKACgAoAKACgAoAKACgAoAKACgAoAKACgAoAKACgAoAKACgAoAKACgAoAKACgAoAKACgAoAKACgAoAKACgAoAKACgAoAKACgAoAKACgAoAKACgAoAKACgAoAKACgAoAKACgAoAKACgAoAKACgAoAKACgAoAKACgD//Z",
                        "timestamp": 185605290823.19998,
                        "timing": 1971.0
                    },
                    {
                        "data": "data:image/jpeg;base64,/9j/4AAQSkZJRgABAQAAAQABAAD/2wCEAAMCAgMCAgMDAwMEAwMEBQgFBQQEBQoHBwYIDAoMDAsKCwsNDhIQDQ4RDgsLEBYQERMUFRUVDA8XGBYUGBIUFRQBAwQEBQQFCQUFCRQNCw0UFBQUFBQUFBQUFBQUFBQUFBQUFBQUFBQUFBQUFBQUFBQUFBQUFBQUFBQUFBQUFBQUFP/AABEIANUAeAMBEQACEQEDEQH/xAGiAAABBQEBAQEBAQAAAAAAAAAAAQIDBAUGBwgJCgsQAAIBAwMCBAMFBQQEAAABfQECAwAEEQUSITFBBhNRYQcicRQygZGhCCNCscEVUtHwJDNicoIJChYXGBkaJSYnKCkqNDU2Nzg5OkNERUZHSElKU1RVVldYWVpjZGVmZ2hpanN0dXZ3eHl6g4SFhoeIiYqSk5SVlpeYmZqio6Slpqeoqaqys7S1tre4ubrCw8TFxsfIycrS09TV1tfY2drh4uPk5ebn6Onq8fLz9PX29/j5+gEAAwEBAQEBAQEBAQAAAAAAAAECAwQFBgcICQoLEQACAQIEBAMEBwUEBAABAncAAQIDEQQFITEGEkFRB2FxEyIygQgUQpGhscEJIzNS8BVictEKFiQ04SXxFxgZGiYnKCkqNTY3ODk6Q0RFRkdISUpTVFVWV1hZWmNkZWZnaGlqc3R1dnd4eXqCg4SFhoeIiYqSk5SVlpeYmZqio6Slpqeoqaqys7S1tre4ubrCw8TFxsfIycrS09TV1tfY2dri4+Tl5ufo6ery8/T19vf4+fr/2gAMAwEAAhEDEQA/AP1ToAKACgAoAKACgAoAKACgAoAKACgAoAKACgAoAKACgAoAKACgAoAKACgAoAKACgAoAKACgAoAKACgAoAKACgAoAKACgAoAKACgAoAKACgAoAKACgAoAKACgAoAKACgAoAKACgAoAKACgAoAKACgAoAKACgAoAKACgAoAKACgAoAKACgAoAKACgAoAKACgAoAKACgAoAKACgAoAKACgAoAKACgAoAKACgAoAKACgAoAKACgAoAKACgAoAKACgAoAKACgAoAKACgAoAKACgAoAKACgAoAKACgAoAKACgAoAKACgAoAKACgAoAKACgAoAKACgAoAKACgAoAKACgAoAKACgAoAKACgAoAKACgAoAKACgAoAKACgAoAKACgAoAKACgAoAKACgAoAKACgAoAKACgAoAKACgAoAKACgAoAKACgAoAKACgAoAKACgAoAKACgAoAKACgAoAKACgAoAKACgAoAKACgAoAKACgAoAKACgAoAKACgAoAKACgAoAKACgAoAKACgAoAKACgAoAKACgAoAKACgAoAKACgAoAKACgAoAKACgAoAKACgAoAKACgAoAKACgAoAKACgAoAKACgAoAKACgAoAKACgAoAKACgAoAKACgAoAKACgAoAKACgAoAKACgAoAKACgAoAKACgAoAKACgAoAKACgAoAKACgAoAKACgAoAKACgAoAKACgAoAKACgAoAKACgAoAKACgAoAKACgAoAKACgAoAKACgAoAKACgAoAKACgAoAKACgAoAKACgAoAKACgAoAKACgAoAKACgAoAKACgAoAKACgAoAKACgAoAKACgAoAKACgAoAKACgAoAKACgAoAKACgAoAKACgAoAKACgAoAKACgAoAKACgAoAKACgAoAKACgAoAKACgAoAKACgAoAKACgAoAKACgAoAKACgAoAKACgAoAKACgAoAKACgD//Z",
                        "timestamp": 185605783551.0,
                        "timing": 2464.0
                    },
                    {
                        "data": "data:image/jpeg;base64,/9j/4AAQSkZJRgABAQAAAQABAAD/2wCEAAMCAgMCAgMDAwMEAwMEBQgFBQQEBQoHBwYIDAoMDAsKCwsNDhIQDQ4RDgsLEBYQERMUFRUVDA8XGBYUGBIUFRQBAwQEBQQFCQUFCRQNCw0UFBQUFBQUFBQUFBQUFBQUFBQUFBQUFBQUFBQUFBQUFBQUFBQUFBQUFBQUFBQUFBQUFP/AABEIANUAeAMBEQACEQEDEQH/xAGiAAABBQEBAQEBAQAAAAAAAAAAAQIDBAUGBwgJCgsQAAIBAwMCBAMFBQQEAAABfQECAwAEEQUSITFBBhNRYQcicRQygZGhCCNCscEVUtHwJDNicoIJChYXGBkaJSYnKCkqNDU2Nzg5OkNERUZHSElKU1RVVldYWVpjZGVmZ2hpanN0dXZ3eHl6g4SFhoeIiYqSk5SVlpeYmZqio6Slpqeoqaqys7S1tre4ubrCw8TFxsfIycrS09TV1tfY2drh4uPk5ebn6Onq8fLz9PX29/j5+gEAAwEBAQEBAQEBAQAAAAAAAAECAwQFBgcICQoLEQACAQIEBAMEBwUEBAABAncAAQIDEQQFITEGEkFRB2FxEyIygQgUQpGhscEJIzNS8BVictEKFiQ04SXxFxgZGiYnKCkqNTY3ODk6Q0RFRkdISUpTVFVWV1hZWmNkZWZnaGlqc3R1dnd4eXqCg4SFhoeIiYqSk5SVlpeYmZqio6Slpqeoqaqys7S1tre4ubrCw8TFxsfIycrS09TV1tfY2dri4+Tl5ufo6ery8/T19vf4+fr/2gAMAwEAAhEDEQA/AP1ToAKACgAoAKACgAoAKACgAoAKACgAoAKACgAoAKACgAoAKACgAoAKACgAoAKACgAoAKACgAoAKACgAoAKACgAoAKACgAoAKACgAoAKACgAoAKACgAoAKACgAoAKACgAoAKACgAoAKACgAoAKACgAoAKACgAoAKACgAoAKACgAoAKACgAoAKACgAoAKACgAoAKACgAoAKACgAoAKACgAoAKACgAoAKACgAoAKACgAoAKACgAoAKACgAoAKACgAoAKACgAoAKACgAoAKACgAoAKACgAoAKACgAoAKACgAoAKACgAoAKACgAoAKACgAoAKACgAoAKACgAoAKACgAoAKACgAoAKACgAoAKACgAoAKACgAoAKACgAoAKACgAoAKACgAoAKACgAoAKACgAoAKACgAoAKACgAoAKACgAoAKACgAoAKACgAoAKACgAoAKACgAoAKACgAoAKACgAoAKACgAoAKACgAoAKACgAoAKACgAoAKACgAoAKACgAoAKACgAoAKACgAoAKACgAoAKACgAoAKACgAoAKACgAoAKACgAoAKACgAoAKACgAoAKACgAoAKACgAoAKACgAoAKACgAoAKACgAoAKACgAoAKACgAoAKACgAoAKACgAoAKACgAoAKACgAoAKACgAoAKACgAoAKACgAoAKACgAoAKACgAoAKACgAoAKACgAoAKACgAoAKACgAoAKACgAoAKACgAoAKACgAoAKACgAoAKACgAoAKACgAoAKACgAoAKACgAoAKACgAoAKACgAoAKACgAoAKACgAoAKACgAoAKACgAoAKACgAoAKACgAoAKACgAoAKACgAoAKACgAoAKACgAoAKACgAoAKACgAoAKACgAoAKACgAoAKACgAoAKACgAoAKACgAoAKACgAoAKACgAoAKACgAoAKACgAoAKACgAoAKACgAoAKACgD//Z",
                        "timestamp": 185606276278.80002,
                        "timing": 2956.0
                    },
                    {
                        "data": "data:image/jpeg;base64,/9j/4AAQSkZJRgABAQAAAQABAAD/2wCEAAMCAgMCAgMDAwMEAwMEBQgFBQQEBQoHBwYIDAoMDAsKCwsNDhIQDQ4RDgsLEBYQERMUFRUVDA8XGBYUGBIUFRQBAwQEBQQFCQUFCRQNCw0UFBQUFBQUFBQUFBQUFBQUFBQUFBQUFBQUFBQUFBQUFBQUFBQUFBQUFBQUFBQUFBQUFP/AABEIANUAeAMBEQACEQEDEQH/xAGiAAABBQEBAQEBAQAAAAAAAAAAAQIDBAUGBwgJCgsQAAIBAwMCBAMFBQQEAAABfQECAwAEEQUSITFBBhNRYQcicRQygZGhCCNCscEVUtHwJDNicoIJChYXGBkaJSYnKCkqNDU2Nzg5OkNERUZHSElKU1RVVldYWVpjZGVmZ2hpanN0dXZ3eHl6g4SFhoeIiYqSk5SVlpeYmZqio6Slpqeoqaqys7S1tre4ubrCw8TFxsfIycrS09TV1tfY2drh4uPk5ebn6Onq8fLz9PX29/j5+gEAAwEBAQEBAQEBAQAAAAAAAAECAwQFBgcICQoLEQACAQIEBAMEBwUEBAABAncAAQIDEQQFITEGEkFRB2FxEyIygQgUQpGhscEJIzNS8BVictEKFiQ04SXxFxgZGiYnKCkqNTY3ODk6Q0RFRkdISUpTVFVWV1hZWmNkZWZnaGlqc3R1dnd4eXqCg4SFhoeIiYqSk5SVlpeYmZqio6Slpqeoqaqys7S1tre4ubrCw8TFxsfIycrS09TV1tfY2dri4+Tl5ufo6ery8/T19vf4+fr/2gAMAwEAAhEDEQA/AP1ToAKACgAoAKACgAoAKACgAoAKACgAoAKACgAoAKACgAoAKACgAoAKACgAoAKACgAoAKACgAoAKACgAoAKACgAoAKACgAoAKACgAoAKACgAoAKACgAoAKACgAoAKACgAoAKACgAoAKACgAoAKACgAoAKACgAoAKACgAoAKACgAoAKACgAoAKACgAoAKACgAoAKACgAoAKACgAoAKACgAoAKACgAoAKACgAoAKACgAoAKACgAoAKACgAoAKACgAoAKACgAoAKACgAoAKACgAoAKACgAoAKACgAoAKACgAoAKACgAoAKACgAoAKACgAoAKACgAoAKACgAoAKACgAoAKACgAoAKACgAoAKACgAoAKACgAoAKACgAoAKACgAoAKACgAoAKACgAoAKACgAoAKACgAoAKACgAoAKACgAoAKACgAoAKACgAoAKACgAoAKACgAoAKACgAoAKACgAoAKACgAoAKACgAoAKACgAoAKACgAoAKACgAoAKACgAoAKACgAoAKACgAoAKACgAoAKACgAoAKACgAoAKACgAoAKACgAoAKACgAoAKACgAoAKACgAoAKACgAoAKACgAoAKACgAoAKACgAoAKACgAoAKACgAoAKACgAoAKACgAoAKACgAoAKACgAoAKACgAoAKACgAoAKACgAoAKACgAoAKACgAoAKACgAoAKACgAoAKACgAoAKACgAoAKACgAoAKACgAoAKACgAoAKACgAoAKACgAoAKACgAoAKACgAoAKACgAoAKACgAoAKACgAoAKACgAoAKACgAoAKACgAoAKACgAoAKACgAoAKACgAoAKACgAoAKACgAoAKACgAoAKACgAoAKACgAoAKACgAoAKACgAoAKACgAoAKACgAoAKACgAoAKACgAoAKACgAoAKACgAoAKACgAoAKACgAoAKACgAoAKACgAoAKACgD//Z",
                        "timestamp": 185606769006.6,
                        "timing": 3449.0
                    },
                    {
                        "data": "data:image/jpeg;base64,/9j/4AAQSkZJRgABAQAAAQABAAD/2wCEAAMCAgMCAgMDAwMEAwMEBQgFBQQEBQoHBwYIDAoMDAsKCwsNDhIQDQ4RDgsLEBYQERMUFRUVDA8XGBYUGBIUFRQBAwQEBQQFCQUFCRQNCw0UFBQUFBQUFBQUFBQUFBQUFBQUFBQUFBQUFBQUFBQUFBQUFBQUFBQUFBQUFBQUFBQUFP/AABEIANUAeAMBEQACEQEDEQH/xAGiAAABBQEBAQEBAQAAAAAAAAAAAQIDBAUGBwgJCgsQAAIBAwMCBAMFBQQEAAABfQECAwAEEQUSITFBBhNRYQcicRQygZGhCCNCscEVUtHwJDNicoIJChYXGBkaJSYnKCkqNDU2Nzg5OkNERUZHSElKU1RVVldYWVpjZGVmZ2hpanN0dXZ3eHl6g4SFhoeIiYqSk5SVlpeYmZqio6Slpqeoqaqys7S1tre4ubrCw8TFxsfIycrS09TV1tfY2drh4uPk5ebn6Onq8fLz9PX29/j5+gEAAwEBAQEBAQEBAQAAAAAAAAECAwQFBgcICQoLEQACAQIEBAMEBwUEBAABAncAAQIDEQQFITEGEkFRB2FxEyIygQgUQpGhscEJIzNS8BVictEKFiQ04SXxFxgZGiYnKCkqNTY3ODk6Q0RFRkdISUpTVFVWV1hZWmNkZWZnaGlqc3R1dnd4eXqCg4SFhoeIiYqSk5SVlpeYmZqio6Slpqeoqaqys7S1tre4ubrCw8TFxsfIycrS09TV1tfY2dri4+Tl5ufo6ery8/T19vf4+fr/2gAMAwEAAhEDEQA/AP1ToAKACgAoAKACgAoAKACgAoAKACgAoAKACgAoAKACgAoAKACgAoAKACgAoAKACgAoAKACgAoAKACgAoAKACgAoAKACgAoAKACgAoAKACgAoAKACgAoAKACgAoAKACgAoAKACgAoAKACgAoAKACgAoAKACgAoAKACgAoAKACgAoAKACgAoAKACgAoAKACgAoAKACgAoAKACgAoAKACgAoAKACgAoAKACgAoAKACgAoAKACgAoAKACgAoAKACgAoAKACgAoAKACgAoAKACgAoAKACgAoAKACgAoAKACgAoAKACgAoAKACgAoAKACgAoAKACgAoAKACgAoAKACgAoAKACgAoAKACgAoAKACgAoAKACgAoAKACgAoAKACgAoAKACgAoAKACgAoAKACgAoAKACgAoAKACgAoAKACgAoAKACgAoAKACgAoAKACgAoAKACgAoAKACgAoAKACgAoAKACgAoAKACgAoAKACgAoAKACgAoAKACgAoAKACgAoAKACgAoAKACgAoAKACgAoAKACgAoAKACgAoAKACgAoAKACgAoAKACgAoAKACgAoAKACgAoAKACgAoAKACgAoAKACgAoAKACgAoAKACgAoAKACgAoAKACgAoAKACgAoAKACgAoAKACgAoAKACgAoAKACgAoAKACgAoAKACgAoAKACgAoAKACgAoAKACgAoAKACgAoAKACgAoAKACgAoAKACgAoAKACgAoAKACgAoAKACgAoAKACgAoAKACgAoAKACgAoAKACgAoAKACgAoAKACgAoAKACgAoAKACgAoAKACgAoAKACgAoAKACgAoAKACgAoAKACgAoAKACgAoAKACgAoAKACgAoAKACgAoAKACgAoAKACgAoAKACgAoAKACgAoAKACgAoAKACgAoAKACgAoAKACgAoAKACgAoAKACgAoAKACgAoAKACgD//Z",
                        "timestamp": 185607261734.4,
                        "timing": 3942.0
                    },
                    {
                        "data": "data:image/jpeg;base64,/9j/4AAQSkZJRgABAQAAAQABAAD/2wCEAAMCAgMCAgMDAwMEAwMEBQgFBQQEBQoHBwYIDAoMDAsKCwsNDhIQDQ4RDgsLEBYQERMUFRUVDA8XGBYUGBIUFRQBAwQEBQQFCQUFCRQNCw0UFBQUFBQUFBQUFBQUFBQUFBQUFBQUFBQUFBQUFBQUFBQUFBQUFBQUFBQUFBQUFBQUFP/AABEIANUAeAMBEQACEQEDEQH/xAGiAAABBQEBAQEBAQAAAAAAAAAAAQIDBAUGBwgJCgsQAAIBAwMCBAMFBQQEAAABfQECAwAEEQUSITFBBhNRYQcicRQygZGhCCNCscEVUtHwJDNicoIJChYXGBkaJSYnKCkqNDU2Nzg5OkNERUZHSElKU1RVVldYWVpjZGVmZ2hpanN0dXZ3eHl6g4SFhoeIiYqSk5SVlpeYmZqio6Slpqeoqaqys7S1tre4ubrCw8TFxsfIycrS09TV1tfY2drh4uPk5ebn6Onq8fLz9PX29/j5+gEAAwEBAQEBAQEBAQAAAAAAAAECAwQFBgcICQoLEQACAQIEBAMEBwUEBAABAncAAQIDEQQFITEGEkFRB2FxEyIygQgUQpGhscEJIzNS8BVictEKFiQ04SXxFxgZGiYnKCkqNTY3ODk6Q0RFRkdISUpTVFVWV1hZWmNkZWZnaGlqc3R1dnd4eXqCg4SFhoeIiYqSk5SVlpeYmZqio6Slpqeoqaqys7S1tre4ubrCw8TFxsfIycrS09TV1tfY2dri4+Tl5ufo6ery8/T19vf4+fr/2gAMAwEAAhEDEQA/AP0loAKACgAoAKACgAoAKACgAoAKACgAoAKACgAp2DpcKQk7hQMKBpXAc0C62CgAoFcMigLhmgYUCuGadirBSBqwUCFoFcTNOxVhDnBx1pNl01zT5GZVtrM11a3E0dsn7gkMPNJyB17VnfU7p0Iwsi5p+oRalbCaIkDoVbgiquc0qT6Fk/d4Gc9PQ/Si5i4unHmZnHV9msCxMWFxkyBvbPSi50xo80PaGhuHXd8v94njFFzlu+xBf30VhbiVznJCqPU0XLhF1HYbNqMMF1Bbkgyy9v7oxnmi5botFpgUba3ykZyCeaLmTTg7CEgfxA/Q0XKSb6DseuBVXM0mwYbfY/lSbK5ZR1Y3cvXcMHoc9aVxXfYz7rWDa6pDaeVlZcYk3YIyfSpvqdfsuajzLc0QNwJyDxnrmtEzhUZReojEAMSQBjqahm8dK6/rsc3o9zFDp+oF5APnOFz146D61n1PUrOLrQf9dDMSwuLSC1edGS3llBKnjAHTP5nvVG0XTbkuxt6KGXWdRC5EG7OVxy1Bw4z2bop9dCveCI+KG8zbsEZJ39OVoNKdT/ZrLzMmMzQWVq7bhbrOSCwyOMdR6UHfNUUvdLd/AsOnE+es0f2gNlF+QZBPB7jigxpSTctNkya5eD/hILNxt8sxjBxjLcjpQJybhzdf+CVoEa4e7WWZbedZlfLKS56420E1mqUYtLVotadYW9/rGopKquqsSoB9+1AV63saPPBK+m50GpWgu9OngC7nZCE9c44p3PMpy5Z2ZzcU11KNNuVj3AE2y57kcc/r+RpXPZ5qbTRZv4jBq6Qlo4rdrfZG0oJX3PUc0GFCcKibktinJbpDfaXE0iyqEwXPQjc1IIVI3NPwumHv9vNv537vA9znFO5y4uUZG4eRgjI9DWzR57dnzES2kCkbYYxzn7orO2o5VnKLl2JXQSKUcB1PVW5H5VViPbSSi+4kUSRKFRFRR2UYosVO9RuPYa9tFJnfEj5OTuUGixVObXuDmhRo9jIpT+6VGKLD9pIabaAw+V5SeVxhNowPwosJ1ZJpR66A1vE7IWjjOz7uVHy9+PSiwuep7XkBreJ5RK0aGQdHIGaLD9rKTcZdAW2hjbcsaK3qFGTRYbqOouRkme/Q0WM5P3xqxIoACqADkADofWixpKcoyElgiuP9bGsgznDqCAfxosJTdPRdQa2hdcNEjDAGCo6CixXM0OjjWJQqKqKOyjFFjOTch1MQUAFABQAUAFABQAUAFABQAUAFABQAUAFACO4jRmY4VRkn2oGlcg/tC3xE3mfLKcIcHB5xU3NfZS3JYZknjDodyk46EU7mTTTsJHcRyu6q4JQ7WHof8mmtRuLjuSAgkjI49+tMVmBIAyTx61Nx8rGxyLKispypGRRckdTAKACgAoAKACgAoAKAGSjMTA55UjjrSZrT0ephWsE6W2mM/mlllyU2AbBg+g+nWo6nc5x5C2RPP4fkVg7SfNxghuvtTMY8l7sjzNDdXEkKSqWmG3Knldh55HTOPzod+hvJ02x9vJcNBH5jzlmdFZTGVK8/NzS1I/djrKS4+1ETNNsDMu0x/KV/hOaYTdO2hoWyCO3iABChAACMEU0cMmnsSVRAUAFABQAUAFABQAUAUtZ1mx8P6Teanql5Dp+nWcL3Fxd3DbI4Y1BZmZuwABJPtQO5laN8R/DPiHS9D1Ky1uye11uFZ9PV7hVkuFIzhVPO4ZAIGcHg4PSbBdmpp+uadqhi+x6hZ3zTFjF9mnVxIFIDbcHJwTgnHBOPq7BdmNd/EXRIBY3K6jp82h3Kz51YX8f2eNkZAELZAOdx5yMFcHqKd0gRqXXibRrGaOG61WyikfbsR7lFZ9wyuATk5GCOORT1Ym2Rv4w8P22lwX82u6bHZXMnl29y15GIpjxwrZwx56Ln8TxU2FbzHf8ACWaJ9qe2Ot6d9pjnW2kjN2mUlPRGGchj/dxnqOaLBYuwanZ3wnWzuY55LeTyJlRlcxS4yUYA/K2P4Tz9eDTGUz4r0QxX8ia1ppTT22Xjfa0It2yRhyM7ORj5sfQ0AWLnWbCxura1ub+2hubgMYYnlCvKFwSVU4JAU5J6d+xoA5Xw78UbHxtc6Rd+Gfsus+Fr+G+b+247xFAltplhKJGeZFLeYfMU7QEH99TQB0Ft4t0K808Xtvrmm3FqZjALiK8iaIuOSofdgnGePYntigDUhniuYY5oZUmikUMkkbBldT0YEdiORQA6gAoAwfH/AIfn8WeBfEeiWzxx3Wpabc2UTy52K0kTIpbHOASOlAHiHwf+APi/wPpfinS9Zk0O6ttf0/RYGktb2Yvaz2tlDZSspaBdy7LcTRv8uJCykKMSUAcnq/7Knj7V7XX9KGo6DY6dcweMEtL+K9uGmB1e7gu7dnhNvgBTAY5B5hBEhK+hAPdLfw74p1H7Rd6npHhzTru4F0Xh0y8kkVmaBY42eV4UMjMVALbAFVR941Ljd3KR5R8IP2avFvw/8NTWGq3OiXExg8Hwq9pcTOpGlGD7TndApAbySYxjn5d23rWilymbOs8AfCTxf4L8X67fvFoGpaZqeo+IL1rdrqcSbb2a1ltlx5JHWCQSjkAOrAt2kosw/s6Q2fxG0TxHBqDeRa+GDo12TlZZrqJfJtbvgFdwhmvlbLfxx4yASACL9m34O618KNFsrbXNL8K2up2ek2+kSaxoMk011qIgYiJ5mkjj8sBMfIPMG6RyCBjIB58f2UvFeg6joGpaDd6TPZadqUGqP4O1PVbr+zIpXhvYLxbWXyDJbxsLmKRFKsqsHGFBBcA634e/BXxh8PvH95cW2neCm8I6rFpcr2kQmSTRJbRDGYbOIxFJE2BQjl4yrMzFDnZQBy2jfs1ePdG8N6Bp4n8OvPpGh+KNNjLXc5jlfUbhZrVyBbj5RtAkGeAfl30AdX47+Bvijxl8XtE8YIuhWUNrqeg3lygupWldbFdSMuP3OC2+/UKDjKxkkqTtoA7/AOAHgTUvhf8ABXwb4S1h7STU9G06OymewkaSBig27kJVTg46FQR0oA7+gAoAKACgAoAKACgAoAKACgAoAKACgAoAKACgAoAKACgAoAKACgAoAKACgAoAKACgAoAKACgAoAKACgAoAKACgAoAKACgAoAKACgAoAKACgAoAKACgAoAKACgAoAKACgAoAKACgAoAKACgAoAKACgAoAKACgAoAKACgAoAKACgAoAKACgAoAKACgAoAKACgAoAKACgAoAKACgAoAKACgAoAKACgAoAKACgAoAKACgAoAKACgAoAKACgAoAKACgAoAKACgAoAKACgAoAKACgAoAKACgAoAKACgAoAKACgAoAKACgAoAKACgAoAKACgAoAKACgAoAKACgAoAKACgAoAKACgAoAKACgAoAKACgAoAKACgAoAKACgAoAKACgAoAKACgAoAKACgAoAKACgAoAKACgAoAKACgAoAKACgAoAKACgAoAKACgAoAKACgAoAKACgAoAKACgAoAKACgAoAKACgAoAKACgAoAKACgAoAKACgAoAKACgAoAKACgAoAKACgAoAKACgAoAKACgAoAKACgAoAKACgAoAKACgAoAKACgAoAKACgAoAKACgAoAKACgAoAKACgAoAKACgAoAKACgAoA//9k=",
                        "timestamp": 185607754462.19998,
                        "timing": 4435.0
                    },
                    {
                        "data": "data:image/jpeg;base64,/9j/4AAQSkZJRgABAQAAAQABAAD/2wCEAAMCAgMCAgMDAwMEAwMEBQgFBQQEBQoHBwYIDAoMDAsKCwsNDhIQDQ4RDgsLEBYQERMUFRUVDA8XGBYUGBIUFRQBAwQEBQQFCQUFCRQNCw0UFBQUFBQUFBQUFBQUFBQUFBQUFBQUFBQUFBQUFBQUFBQUFBQUFBQUFBQUFBQUFBQUFP/AABEIANUAeAMBEQACEQEDEQH/xAGiAAABBQEBAQEBAQAAAAAAAAAAAQIDBAUGBwgJCgsQAAIBAwMCBAMFBQQEAAABfQECAwAEEQUSITFBBhNRYQcicRQygZGhCCNCscEVUtHwJDNicoIJChYXGBkaJSYnKCkqNDU2Nzg5OkNERUZHSElKU1RVVldYWVpjZGVmZ2hpanN0dXZ3eHl6g4SFhoeIiYqSk5SVlpeYmZqio6Slpqeoqaqys7S1tre4ubrCw8TFxsfIycrS09TV1tfY2drh4uPk5ebn6Onq8fLz9PX29/j5+gEAAwEBAQEBAQEBAQAAAAAAAAECAwQFBgcICQoLEQACAQIEBAMEBwUEBAABAncAAQIDEQQFITEGEkFRB2FxEyIygQgUQpGhscEJIzNS8BVictEKFiQ04SXxFxgZGiYnKCkqNTY3ODk6Q0RFRkdISUpTVFVWV1hZWmNkZWZnaGlqc3R1dnd4eXqCg4SFhoeIiYqSk5SVlpeYmZqio6Slpqeoqaqys7S1tre4ubrCw8TFxsfIycrS09TV1tfY2dri4+Tl5ufo6ery8/T19vf4+fr/2gAMAwEAAhEDEQA/AP0loAKACgAoAKACgAoAKACgAoAKACgAoAKACgAp2DpcKQk7hQMKBpXAc0C62CgAoFcMigLhmgYUCuGadirBSBqwUCFoFcTNOxVhDnBx1pNl01zT5GZVtrM11a3E0dsn7gkMPNJyB17VnfU7p0Iwsi5p+oRalbCaIkDoVbgiquc0qT6Fk/d4Gc9PQ/Si5i4unHmZnHV9msCxMWFxkyBvbPSi50xo80PaGhuHXd8v94njFFzlu+xBf30VhbiVznJCqPU0XLhF1HYbNqMMF1Bbkgyy9v7oxnmi5botFpgUba3ykZyCeaLmTTg7CEgfxA/Q0XKSb6DseuBVXM0mwYbfY/lSbK5ZR1Y3cvXcMHoc9aVxXfYz7rWDa6pDaeVlZcYk3YIyfSpvqdfsuajzLc0QNwJyDxnrmtEzhUZReojEAMSQBjqahm8dK6/rsc3o9zFDp+oF5APnOFz146D61n1PUrOLrQf9dDMSwuLSC1edGS3llBKnjAHTP5nvVG0XTbkuxt6KGXWdRC5EG7OVxy1Bw4z2bop9dCveCI+KG8zbsEZJ39OVoNKdT/ZrLzMmMzQWVq7bhbrOSCwyOMdR6UHfNUUvdLd/AsOnE+es0f2gNlF+QZBPB7jigxpSTctNkya5eD/hILNxt8sxjBxjLcjpQJybhzdf+CVoEa4e7WWZbedZlfLKS56420E1mqUYtLVotadYW9/rGopKquqsSoB9+1AV63saPPBK+m50GpWgu9OngC7nZCE9c44p3PMpy5Z2ZzcU11KNNuVj3AE2y57kcc/r+RpXPZ5qbTRZv4jBq6Qlo4rdrfZG0oJX3PUc0GFCcKibktinJbpDfaXE0iyqEwXPQjc1IIVI3NPwumHv9vNv537vA9znFO5y4uUZG4eRgjI9DWzR57dnzES2kCkbYYxzn7orO2o5VnKLl2JXQSKUcB1PVW5H5VViPbSSi+4kUSRKFRFRR2UYosVO9RuPYa9tFJnfEj5OTuUGixVObXuDmhRo9jIpT+6VGKLD9pIabaAw+V5SeVxhNowPwosJ1ZJpR66A1vE7IWjjOz7uVHy9+PSiwuep7XkBreJ5RK0aGQdHIGaLD9rKTcZdAW2hjbcsaK3qFGTRYbqOouRkme/Q0WM5P3xqxIoACqADkADofWixpKcoyElgiuP9bGsgznDqCAfxosJTdPRdQa2hdcNEjDAGCo6CixXM0OjjWJQqKqKOyjFFjOTch1MQUAFABQAUAFABQAUAFABQAUAFABQAUAFACO4jRmY4VRkn2oGlcg/tC3xE3mfLKcIcHB5xU3NfZS3JYZknjDodyk46EU7mTTTsJHcRyu6q4JQ7WHof8mmtRuLjuSAgkjI49+tMVmBIAyTx61Nx8rGxyLKispypGRRckdTAKACgAoAKACgAoAKAGSjMTA55UjjrSZrT0ephWsE6W2mM/mlllyU2AbBg+g+nWo6nc5x5C2RPP4fkVg7SfNxghuvtTMY8l7sjzNDdXEkKSqWmG3Knldh55HTOPzod+hvJ02x9vJcNBH5jzlmdFZTGVK8/NzS1I/djrKS4+1ETNNsDMu0x/KV/hOaYTdO2hoWyCO3iABChAACMEU0cMmnsSVRAUAFABQAUAFABQAUAUtZ1mx8P6Teanql5Dp+nWcL3Fxd3DbI4Y1BZmZuwABJPtQO5laN8R/DPiHS9D1Ky1uye11uFZ9PV7hVkuFIzhVPO4ZAIGcHg4PSbBdmpp+uadqhi+x6hZ3zTFjF9mnVxIFIDbcHJwTgnHBOPq7BdmNd/EXRIBY3K6jp82h3Kz51YX8f2eNkZAELZwc7jzkYK4PUVMpcqYI1LrxNo1lNHDdatZQyPt2I9ygZywyoAJycjBHHIraStt3t+Am2Rv4w8P22lwX82u6bHZXMnl29y15GIpjxwrZwx56Ln8TxWdhW8x3/CWaJ9qe2Ot6d9pjnW2kjN2mUlPRGGchj/AHcZ6jmiwWLsGp2d8J1s7mOeS3k8iZUZXMUuMlGAPytj+E8/Xg0xlM+K9EMV/ImtaaU09tl432tCLdskYcjOzkY+bH0NAFi51mwsbq2tbm/tobm4DGGJ5QryhcElVOCQFOSenfsaAOV8O/FGx8bXOkXfhn7LrPha/hvm/tuO8RQJbaZYSiRnmRS3mHzFO0BB/fU0AdBbeLdCvNPF7b65ptxamYwC4ivImiLjkqH3YJxnj2J7YoA1IZ4rmGOaGVJopFDJJGwZXU9GBHYjkUAOoAKAOf8AiFokvifwF4j0eGSKGfUtNubKKWbIRWkiZFLY52gkE4oA8J+EHwT8SeCNL8VaXrN94cubbX9P0WBpbXUJS9rPa2UFlKVLQruXZbiaN/lxIWQhRiSgDk9X/Zm8Z6vba/pS634astOubfxelpfxahM0wbV7uC7t2eEwYAUwmOQeYQRISvoQD3a10zX9SNxd6nZ+FtOu7j7UXh0y/eRWZoFjjZ5XhQyMxUAttAVVH3jWNSN03/W5SPJvhD+z14j+H3hubT9U1Lw7cymDwfCr2l9IykaUYPtOd8CkBvKYxjHPy7tvWuycrX9V+SM2dZ4A+G/ifwX4v12/d/DOpaZqeo+IL1rdr+USbb2a1ltlx5JHWCQSjkAMrAt2xKLMHwGsLT4j6J4ji1iMQWvhg6NdkygSzXUS+Ta3fy/LuEM18rZb+OPGQCQARfs2/C3UPhRotla63ZeEbfU7PSbfSJNY0G4kludREDERPM0iJ5YCY+QeYN0jkEDGQDz0/sxeI9B1HQNS0HUtEnstO1GDVJPB2qa1cf2ZFK8N7BeLay+QZLdGFzFIilWRWDjCgguAdd8PPhL4n+H3j+9uLa38CnwjqsWlyvaRSyJJoktohjMNnEYmSRNgUI5eMqzMxQ52UAcxo37PPjLRvDegWA1Dwu8+kaH4o02MtfzGOV9RuFmtXIEA+UbQJBngH5fMoA6zx18Hdd8Z/F7RPGCXHhyyitdT0G8uUF7I0rrYrqRlx+4wW336hQcZWMklSdtAHf8AwB8JXHwv+Cvg3wlq99p0mp6Np0dlO9hOZIGKDbuQsqnBx0KgjpQB33261/5+Yf8Avsf40AH2+1/5+of++x/jQB4t+2yPN/Zb+IY6/wDEvHH/AG1jrqw2tQyqfwz8VoLReMpivqFHVM8Tqy2lugPSuhAWItoyMVTIluSFuPlqkSTKlICQDt/SqjuJkqJn0/AVoSTLHk4oAesIU8UAOWEZP+FXcCRIefSmuV/G7FJN7Ow4IpJAIz35pc0fsy/Ijlqxd0yRYvmxkD2zTU2/cctPkOUq0tLjvJXJGQTntV3pU95fkEadTrL+vuP1v/bSB/4Ze+IJ9bEf+jY6+Awi/eH0dTSFj8XFcKeeK+t0sjxmrNkqNuOQD+VUnYkliOCcqR9RTvclocGBPpVpomzLCPQ7LqTclRwPb60lLUV7kocY6/kavmQWJFmx0/WjmQiQTnOAM07odhRNnof1oenUnXsWIommOAykepqfbumm4x5vIap+1fK9D1fwt8F9I8UaUl4njvSrCZlyYLxCpUj6tz19K/PMw4uxOBlaGCqy/wAMb/ofRYfKqU1dzS/r1N2D9l63jEsk/wATfDUmMFUjBz0zxg814j8QcU9Hl9Zesf8AgHb/AGLQa0qL+vmcb44+G1p4X+yLYa/Br0szMjLBEyCIjHOSxGD+HSvs8o4kePjeph5R9dOnoeRisqjTfuy/r7z9MP22G8v9ln4gk9BYA/8AkWOuGheNQ7KmqPxX+0wEJvJRzwMtgZr25VXojg5PeLMKbzhFck9WTOB+a8/hS52aciHi1kQsZZflx3Qj+lWqrSIlTuV2eSJ8LqEUcfYuCB+ZFQ67RPsizbTvKSqXFvKAcMRJj+laL3NUwdNE09zdQYxYT7f7yhWB/I5rX63Laxn7FSH2mpmY7RaXAc/3oj/hR9al2H9Wj3JLjULi3JxZPIMdQh4/EgCsp4mbeiKWHj3MtfEVzuy3yR/3WhXI/HfXM8XNdDVYeHc17fxnFawJuswdo5ZhgH8waTrzZryQNFfi1YRxiOTRrGeNhhl+zK+R9VYEVhKd/jvbyE4R6GhD8ZdCBAGmeUApXZFcyxqPTAzWscRGHwRY3Q9orKVi/a/GXQ43VvsLF+PvXchH14Oaf1mtU92Tsv68hQwzpO/MdfZ/tA6X5cUaw6TBnGWlWVmb2bK81xVaMZO/P/X3nS6ttD9KP2438n9k74kyE426euDwcfvo/WuenJp3Y2rn4fLq8LxBysbunZgAT+I4r0FWi9W9TFwXQuwa/bTQ5lggRgegVcn8RVqtEhxZM11pjDIYwk9Qhcgj/vqm6sRJSIHNhdKBbzLGc9W3g/zqHKDHaRNa31xpqO1u8V0W7RyOVX/gJBFNVEg5Szb649wv74RB/RvLH8wK0jWXUhwHrq6Wr5EcUh9VeMflg1p7WJPIy3/wkJQAuzRKeeWA/UGmqsSXBjZ9RMYDCUNE3ykid2/k1P3JByyIZPEJswFidY16AJKxwf8AgQrPnpdEX7OfcbHq0rn96rSk/MP37YqeaPYahKO7Jr3UrQRbZyvHVVdGI/BhWV4rZFcknszKabS53yLyOFPV7RWI/wC+aL825pyStqyTydNZVNtc6bO3+2JIT+PzUe72QezZ+1P7doLfsjfEwZx/xLl/9Hx15aVzdn4RC2KgsVUjGS2a1UGQtGT/AGJWCE7GBGcDrWigwcixDBDDgpIWY9jyBWns7kcw+UxzsBt2n1jO3+VHsw5hzwhZeCz+rbs5rT2RPMBsjOcNCdvsoOaapBzFiDRSSP3Mqj0ySD+HSq9mHMStojuhVvNRCf75UflVKmS5FU2tiR5TXEirn7plJwaly5RcwjpYQsMSNJu6qrZrLniiveHx6mlvxHDNjGMhc0niIroHJKehZLRXMysYt7Hr5in/AApqtF9C1CURJbXzGYJZ+Z2wF4/Wk53d0NqTIxCIlCf2Z2xn5anmYuWR+9H7TWi+GvEvwI8Yad4v1qfw74cubNUvtSt4mlaBPMQ7gihiecdAfyrjpuo2bPQ/M2P9nf8AZNPT9oDWiPT+xZf/AIxXeoVbXRj7SN7MmT9nT9lXd8v7QGtAe2iSf/GKTp4l/wDDj56Yr/s3fsrv1/aB17H+zo8o/wDaFCo4j+mS6tOIo/Zq/ZWZVUfH3XmAPfSZs/8Aoiq+r4h/8OL21MUfs1fssjay/HzWwR3XRpR/7Qp/VcT/AEy/a0iST9m39l2dcSfH7XSOozpMp/8AaFH1XE/0w9rSGp+zN+yyucfH3XcEf9AiX/4xR9VxP9MPa0i3B+zb+ytGPn+OuuTntu0qYD8vIq1hcV0in8/+CL21NE8H7On7KS5P/C59Qc+raLL/APGKr6ri/wDn2vw/zD29Mv2XwM/Zeg+aD42apF/u6NJ/8YpLCYv/AJ9r8P8AMj2lM1Lb4U/szWzZ/wCF2apL/vaRKP5QCrWHxa/5dr8P8xOpTF/4VT+zIXLf8Lp1bd040yfj84av2GM/59r8P8yfaUyIfBv9l7du/wCF06zk/e/4l9wM/lDT9ji1/wAu1+H+Ye0pk0Xwq/Zih4Pxm1SQdvO0uaT+cNHssX/z7X4f5h7SmfZn7bmT+yr8Qx/1Dx/6NjrzKDfPZnVUd43R+J1vHjHT8q+lpppI8eV5NmhCvbj8q6E5GRdhG4dsUSlK+hLsTqQOg4+lbRnIXujg+D0yPYVtzyIJlbd6dPSjnkBIqnYOP0p88mBKFyccDAp8z6sNOokKMOMUcz7/AJC0JUAXheKpy83+AWJEByehqU3ff8iboUIzNjirv5v8AuP2heDgn2pX8/yC4oQfKSueecCnr3/ILn64/ttL/wAYr/EP/sHj/wBGx18DQ/iI+ln/AAz8UoV5Ar6iOyPI7l5B8wroSMmWogVBFElqZslztFUkIkTHJPbvWgD4iGzg4+lICZdpOOcn3q0BKBuBIHSqZLJFwp5yTSELG4JPB9KCmSqcDP6U0ZE6x7GPcetMBMAn39aXUBSCygZ6VoB+t/7bAP8Awy18Qx/1Dx/6Njr4HDa1NT6af8M/FWNCMV9Ulax4ybuy6iYwe9bpksnjYVW5myQ4bApiJBFkcnNJNgSLxxVrUTHxRYIY1Qrk6YAOehPamInBRs4U0ALCnIyeO9AClApJ680CZJsDL8pwKLkgFBYc80wLMYCjGc1oB+tf7a5z+y58Qv8ArwX/ANGx18Lhbe0Ppqn8M/FmIcivqraI8VbsucYH0qkJhCRzyKszaJhgkYxmgROtSgJAn7zpWqEywVJ4HAqySREOR6igCVchiM/jQA5YwmTnP40ASEKcdKBMUA4IA5oJHwxfMN6genFNATmNAR8pznnFWB+s/wC2mM/su/EEf9OA/wDRsdfB4P8AiH01T+Gfi4qFMcjFfXdEeJ1ZP2FUARqAetNAWEAH1pmbJscVEhEqsMnGTW8dgJFbkf1qgLMbHJPtQSxwO9Tng0CHAnJ44oIJNoBBz+FNATqcBvemA5X4HqKAHpJv5PWgD9aP20v+TXviCf8ApwH/AKNjr4XB/wAQ+mqfwz8XQvINfXbJHidWTKQaL3Acq/NxVpibsShguCfWqM2WAwPNZyAkQcnt7it47CJkTB65qguTpt38+lAmTgAEelAhNxA6k0EC7wRxRewxdxBxVLULExZC69Qe9MLCsqvjB6Uh2P1u/bSP/GL3xB/68B/6Njr4XB/xD6Sp/DPxeVuK+t6I8TqyQDmqSAlTuKpqxEtx6jC8jP1qkSP6AE1nICwoO72reOwmWN2MVRJLGFU5J5PrQBNuUdxQA1WBOKCB6KMEDrmkND8hnAyBn16Ur2KFVTnIAPzYovcq2lx5DYGQc+1FzNux+t37aAz+y98Qv+vAf+jY6+Jwf8Q+lqfwz8Xo8KfU19d0R4nVkytlulF2A5H2y49aLtkS3Js7jitESSKA/XnFFgJvmAz29KpMTJY2DjnIIq0SWNowD1psB6uM85AoAQsUPHNPQVhUl2nODzxUtX62GkSzTQWcZkmfjsBXLWnGmr8x0UcPUnLXYx/D16WvJ/NdvLeXMZxxivPoYuE6vLKp8tP8z0KmDkoe6dM0Ak5Vsj1r1FKLfu6nl+ycH+8P1n/bP4/Zf+IOeB9gH/o2OvjsJ/EPfqfwz8Xk2huOpr62+iPE6smiwrEHn6UASKEB/CgiW45QOzYrVJkkyNxxj8KAHo7Dqc0XEyxG2VOcjdWkSRQASMMeKpgSrI4+QkYpXQDlO0jCg1FwJVAJweMnpnAJ9KmUoxi3JXKj8SPRdP8A2bde8QaLa6rb3VlLDJbpOFklkjkUEAngqV6uO9fjOP4yoYTEeynTf3ry/wAz9NwmCTpX/rqWbL9l/wATyZjkWzLFgpla4YjHBzhUPYiuKtxrl0Y86pPm9V/mbU8OnNxZQ8WfDSX4f21gbi7iuXuvMBEO7auwgYG7rnPpX2XDGdPNeaUItLzt2bPls6oRpNWf9XP04/bU5/Zd+IQHX7AP/Rsdd2F/iHNU/hn4tREhgW49K+qXQ8TqydTzkVoBInU54oJauCnDc8VtGVibFmF/lxuH5VAiZDu7g0gJkK4Azz6VpF2AcGXccHmnJ3JYrMGbI5qRD48s47DNAGlZqquCTjn7wwcD19PzrGq7R3sXCLlJWPvH9nQ+HdU+GtitxN/Z0qW4hbzHwhUCMdTxnI7V/GnFscSsxunp8u0T9WwbmqNk/wCtT2KPTvC9hBI39pwP8youxlbrFGe3418m+eUFeev/AATSHMpNs+QP2lrjRtSg0C3024V7i3mu0lZGyC3yELx75r+hvD6Xs6T9pO2q/wDST5fOIqq1/XU+2P20W/4xj+IKeth1+kiH+lfoWHly1DzZr3bH4tbsdq+h+sWtoeZ7LV6kkb5zxVfWfIPZeZOo3c0fWfIXsvMeeetL6z5B7LzJYpRHxsBz61f1nyI9j5k0TjONoo+s+Qex8yVSScj5cUfWfIPY+ZIrYYE/NTWJt0JdHzG7sHpT+tf3Rex8xVcrgdRR9a/uh7HzNKyff2xgZ+tY1asayUZJ/J/8AqNJxaaZ6Z4K+MOtfDjRvsxWLVLGZiVgf93sOQeoznp6V+YZ3wphMfP2rk19z6Ly8j7HC5jKnHl5b/M9CsP2sNRaFkXQYFFwoUj7RwPkCZwEHYCvi6fBOHjUv7VtX/lR6X9oe58H4/8AAOM12O48X31lqtzOsFtHMxjsYI9qjkHls5PSv0fKspoZfDlg7/cunofP4qr7Z3tY/wD/2Q==",
                        "timestamp": 185608247190.0,
                        "timing": 4927.0
                    }
                ],
                "scale": 4927.278,
                "type": "filmstrip"
            },
            "id": "screenshot-thumbnails",
            "score": null,
            "scoreDisplayMode": "informative",
            "title": "Screenshot Thumbnails"
        },
        "service-worker": {
            "description": "The service worker is the technology that enables your app to use many Progressive Web App features, such as offline, add to homescreen, and push notifications. [Learn more](https://developers.google.com/web/tools/lighthouse/audits/registered-service-worker).",
            "id": "service-worker",
            "score": 0.0,
            "scoreDisplayMode": "binary",
            "title": "Does not register a service worker that controls page and start_url"
        },
        "speed-index": {
            "description": "Speed Index shows how quickly the contents of a page are visibly populated. [Learn more](https://developers.google.com/web/tools/lighthouse/audits/speed-index).",
            "displayValue": "4.4\u00a0s",
            "id": "speed-index",
            "numericValue": 4417.0,
            "score": 0.74,
            "scoreDisplayMode": "numeric",
            "title": "Speed Index"
        },
        "splash-screen": {
            "description": "A themed splash screen ensures a high-quality experience when users launch your app from their homescreens. [Learn more](https://developers.google.com/web/tools/lighthouse/audits/custom-splash-screen).",
            "details": {
                "items": [
                    {
                        "failures": [
                            "No manifest was fetched"
                        ],
                        "isParseFailure": true,
                        "parseFailureReason": "No manifest was fetched"
                    }
                ],
                "type": "debugdata"
            },
            "explanation": "Failures: No manifest was fetched.",
            "id": "splash-screen",
            "score": 0.0,
            "scoreDisplayMode": "binary",
            "title": "Is not configured for a custom splash screen"
        },
        "structured-data": {
            "description": "Run the [Structured Data Testing Tool](https://search.google.com/structured-data/testing-tool/) and the [Structured Data Linter](http://linter.structured-data.org/) to validate structured data. [Learn more](https://developers.google.com/search/docs/guides/mark-up-content).",
            "id": "structured-data",
            "score": null,
            "scoreDisplayMode": "manual",
            "title": "Structured data is valid"
        },
        "tabindex": {
            "description": "A value greater than 0 implies an explicit navigation ordering. Although technically valid, this often creates frustrating experiences for users who rely on assistive technologies. [Learn more](https://dequeuniversity.com/rules/axe/3.1/tabindex?application=lighthouse).",
            "id": "tabindex",
            "score": null,
            "scoreDisplayMode": "notApplicable",
            "title": "No element has a `[tabindex]` value greater than 0"
        },
        "tap-targets": {
            "description": "Interactive elements like buttons and links should be large enough (48x48px), and have enough space around them, to be easy enough to tap without overlapping onto other elements. [Learn more](https://developers.google.com/web/fundamentals/accessibility/accessible-styles#multi-device_responsive_design).",
            "details": {
                "headings": [
                    {
                        "itemType": "node",
                        "key": "tapTarget",
                        "text": "Tap Target"
                    },
                    {
                        "itemType": "text",
                        "key": "size",
                        "text": "Size"
                    },
                    {
                        "itemType": "node",
                        "key": "overlappingTarget",
                        "text": "Overlapping Target"
                    }
                ],
                "items": [
                    {
                        "height": 18.0,
                        "overlapScoreRatio": 0.8333333333333334,
                        "overlappingTarget": {
                            "nodeLabel": "Do something else",
                            "path": "3,HTML,1,BODY,18,BUTTON",
                            "selector": "body > button.small-button",
                            "snippet": "<button class=\"small-button\">Do something else</button>",
                            "type": "node"
                        },
                        "overlappingTargetScore": 720.0,
                        "size": "200x18",
                        "tapTarget": {
                            "nodeLabel": "Do something",
                            "path": "3,HTML,1,BODY,17,BUTTON",
                            "selector": "body > button.small-button",
                            "snippet": "<button class=\"small-button\">Do something</button>",
                            "type": "node"
                        },
                        "tapTargetScore": 864.0,
                        "width": 200.0
                    }
                ],
                "type": "table"
            },
            "displayValue": "0% appropriately sized tap targets",
            "id": "tap-targets",
            "score": 0.0,
            "scoreDisplayMode": "binary",
            "title": "Tap targets are not sized appropriately"
        },
        "td-headers-attr": {
            "description": "Screen readers have features to make navigating tables easier. Ensuring `<td>` cells using the `[headers]` attribute only refer to other cells in the same table may improve the experience for screen reader users. [Learn more](https://dequeuniversity.com/rules/axe/3.1/td-headers-attr?application=lighthouse).",
            "id": "td-headers-attr",
            "score": null,
            "scoreDisplayMode": "notApplicable",
            "title": "Cells in a `<table>` element that use the `[headers]` attribute only refer to other cells of that same table."
        },
        "th-has-data-cells": {
            "description": "Screen readers have features to make navigating tables easier. Ensuring table headers always refer to some set of cells may improve the experience for screen reader users. [Learn more](https://dequeuniversity.com/rules/axe/3.1/th-has-data-cells?application=lighthouse).",
            "id": "th-has-data-cells",
            "score": null,
            "scoreDisplayMode": "notApplicable",
            "title": "`<th>` elements and elements with `[role=\"columnheader\"/\"rowheader\"]` have data cells they describe."
        },
        "themed-omnibox": {
            "description": "The browser address bar can be themed to match your site. [Learn more](https://developers.google.com/web/tools/lighthouse/audits/address-bar).",
            "details": {
                "items": [
                    {
                        "failures": [
                            "No manifest was fetched",
                            "No `<meta name=\"theme-color\">` tag found"
                        ],
                        "isParseFailure": true,
                        "parseFailureReason": "No manifest was fetched",
                        "themeColor": null
                    }
                ],
                "type": "debugdata"
            },
            "explanation": "Failures: No manifest was fetched,\nNo `<meta name=\"theme-color\">` tag found.",
            "id": "themed-omnibox",
            "score": 0.0,
            "scoreDisplayMode": "binary",
            "title": "Does not set an address-bar theme color"
        },
        "third-party-summary": {
            "description": "Third-party code can significantly impact load performance. Limit the number of redundant third-party providers and try to load third-party code after your page has primarily finished loading. [Learn more](https://developers.google.com/web/fundamentals/performance/optimizing-content-efficiency/loading-third-party-javascript/).",
            "details": {
                "headings": [
                    {
                        "itemType": "link",
                        "key": "entity",
                        "text": "Third-Party"
                    },
                    {
                        "granularity": 1.0,
                        "itemType": "bytes",
                        "key": "transferSize",
                        "text": "Size"
                    },
                    {
                        "granularity": 1.0,
                        "itemType": "ms",
                        "key": "mainThreadTime",
                        "text": "Main Thread Time"
                    }
                ],
                "items": [
                    {
                        "entity": {
                            "text": "Google CDN",
                            "type": "link",
                            "url": "https://developers.google.com/speed/libraries/"
                        },
                        "mainThreadTime": 82.74100000000001,
                        "transferSize": 30174.0
                    }
                ],
                "summary": {
                    "wastedBytes": 30174.0,
                    "wastedMs": 82.74100000000001
                },
                "type": "table"
            },
            "displayValue": "1 Third-Party Found",
            "id": "third-party-summary",
            "score": null,
            "scoreDisplayMode": "informative",
            "title": "Third-Party Usage"
        },
        "time-to-first-byte": {
            "description": "Time To First Byte identifies the time at which your server sends a response. [Learn more](https://developers.google.com/web/tools/lighthouse/audits/ttfb).",
            "details": {
                "headings": [],
                "items": [],
                "overallSavingsMs": -29.436999999999898,
                "type": "opportunity"
            },
            "displayValue": "Root document took 570\u00a0ms",
            "id": "time-to-first-byte",
            "numericValue": 570.5630000000001,
            "score": 1.0,
            "scoreDisplayMode": "binary",
            "title": "Server response times are low (TTFB)"
        },
        "total-byte-weight": {
            "description": "Large network payloads cost users real money and are highly correlated with long load times. [Learn more](https://developers.google.com/web/tools/lighthouse/audits/network-payloads).",
            "details": {
                "headings": [
                    {
                        "itemType": "url",
                        "key": "url",
                        "text": "URL"
                    },
                    {
                        "itemType": "bytes",
                        "key": "totalBytes",
                        "text": "Size"
                    }
                ],
                "items": [
                    {
                        "totalBytes": 71654.0,
                        "url": "http://localhost:10200/zone.js"
                    },
                    {
                        "totalBytes": 30174.0,
                        "url": "http://ajax.googleapis.com/ajax/libs/jquery/2.1.1/jquery.min.js"
                    },
                    {
                        "totalBytes": 24741.0,
                        "url": "http://localhost:10200/dobetterweb/lighthouse-480x318.jpg"
                    },
                    {
                        "totalBytes": 12640.0,
                        "url": "http://localhost:10200/dobetterweb/dbw_tester.html"
                    },
                    {
                        "totalBytes": 12640.0,
                        "url": "http://localhost:10200/dobetterweb/dbw_tester.html"
                    },
                    {
                        "totalBytes": 1703.0,
                        "url": "http://localhost:10200/dobetterweb/dbw_tester.js"
                    },
                    {
                        "totalBytes": 1108.0,
                        "url": "http://localhost:10200/dobetterweb/dbw_disabled.css?delay=200&isdisabled"
                    },
                    {
                        "totalBytes": 821.0,
                        "url": "http://localhost:10200/dobetterweb/dbw_tester.css?delay=100"
                    },
                    {
                        "totalBytes": 821.0,
                        "url": "http://localhost:10200/dobetterweb/dbw_tester.css?delay=2000&async=true"
                    },
                    {
                        "totalBytes": 821.0,
                        "url": "http://localhost:10200/dobetterweb/dbw_tester.css?delay=2200"
                    }
                ],
                "type": "table"
            },
            "displayValue": "Total size was 157\u00a0KB",
            "id": "total-byte-weight",
            "numericValue": 160738.0,
            "score": 1.0,
            "scoreDisplayMode": "numeric",
            "title": "Avoids enormous network payloads"
        },
        "unminified-css": {
            "description": "Minifying CSS files can reduce network payload sizes. [Learn more](https://developers.google.com/web/tools/lighthouse/audits/minify-css).",
            "details": {
                "headings": [],
                "items": [],
                "overallSavingsBytes": 0.0,
                "overallSavingsMs": 0.0,
                "type": "opportunity"
            },
            "id": "unminified-css",
            "numericValue": 0.0,
            "score": 1.0,
            "scoreDisplayMode": "numeric",
            "title": "Minify CSS"
        },
        "unminified-javascript": {
            "description": "Minifying JavaScript files can reduce payload sizes and script parse time. [Learn more](https://developers.google.com/speed/docs/insights/MinifyResources).",
            "details": {
                "headings": [
                    {
                        "key": "url",
                        "label": "URL",
                        "valueType": "url"
                    },
                    {
                        "key": "totalBytes",
                        "label": "Size",
                        "valueType": "bytes"
                    },
                    {
                        "key": "wastedBytes",
                        "label": "Potential Savings",
                        "valueType": "bytes"
                    }
                ],
                "items": [
                    {
                        "totalBytes": 71654.0,
                        "url": "http://localhost:10200/zone.js",
                        "wastedBytes": 30470.0,
                        "wastedPercent": 42.52388078488413
                    }
                ],
                "overallSavingsBytes": 30470.0,
                "overallSavingsMs": 150.0,
                "type": "opportunity"
            },
            "displayValue": "Potential savings of 30\u00a0KB",
            "id": "unminified-javascript",
            "numericValue": 150.0,
            "score": 0.88,
            "scoreDisplayMode": "numeric",
            "title": "Minify JavaScript",
            "warnings": []
        },
        "unused-css-rules": {
            "description": "Remove dead rules from stylesheets and defer the loading of CSS not used for above-the-fold content to reduce unnecessary bytes consumed by network activity. [Learn more](https://developers.google.com/web/tools/lighthouse/audits/unused-css).",
            "details": {
                "headings": [],
                "items": [],
                "overallSavingsBytes": 0.0,
                "overallSavingsMs": 0.0,
                "type": "opportunity"
            },
            "id": "unused-css-rules",
            "numericValue": 0.0,
            "score": 1.0,
            "scoreDisplayMode": "numeric",
            "title": "Remove unused CSS"
        },
        "use-landmarks": {
            "description": "Landmark elements (<main>, <nav>, etc.) are used to improve the keyboard navigation of the page for assistive technology. [Learn more](https://developers.google.com/web/fundamentals/accessibility/how-to-review#take_advantage_of_headings_and_landmarks).",
            "id": "use-landmarks",
            "score": null,
            "scoreDisplayMode": "manual",
            "title": "HTML5 landmark elements are used to improve navigation"
        },
        "user-timings": {
            "description": "Consider instrumenting your app with the User Timing API to measure your app's real-world performance during key user experiences. [Learn more](https://developers.google.com/web/tools/lighthouse/audits/user-timing).",
            "details": {
                "headings": [],
                "items": [],
                "type": "table"
            },
            "id": "user-timings",
            "score": null,
            "scoreDisplayMode": "notApplicable",
            "title": "User Timing marks and measures"
        },
        "uses-http2": {
            "description": "HTTP/2 offers many benefits over HTTP/1.1, including binary headers, multiplexing, and server push. [Learn more](https://developers.google.com/web/tools/lighthouse/audits/http2).",
            "details": {
                "headings": [
                    {
                        "itemType": "url",
                        "key": "url",
                        "text": "URL"
                    },
                    {
                        "itemType": "text",
                        "key": "protocol",
                        "text": "Protocol"
                    }
                ],
                "items": [
                    {
                        "protocol": "http/1.1",
                        "url": "http://localhost:10200/dobetterweb/dbw_tester.html"
                    },
                    {
                        "protocol": "http/1.1",
                        "url": "http://localhost:10200/dobetterweb/dbw_tester.css?delay=2000&async=true"
                    },
                    {
                        "protocol": "http/1.1",
                        "url": "http://localhost:10200/dobetterweb/dbw_tester.css?delay=100"
                    },
                    {
                        "protocol": "http/1.1",
                        "url": "http://localhost:10200/dobetterweb/unknown404.css?delay=200"
                    },
                    {
                        "protocol": "http/1.1",
                        "url": "http://localhost:10200/dobetterweb/dbw_tester.css?delay=2200"
                    },
                    {
                        "protocol": "http/1.1",
                        "url": "http://localhost:10200/dobetterweb/dbw_disabled.css?delay=200&isdisabled"
                    },
                    {
                        "protocol": "http/1.1",
                        "url": "http://localhost:10200/dobetterweb/dbw_partial_a.html?delay=200"
                    },
                    {
                        "protocol": "http/1.1",
                        "url": "http://localhost:10200/dobetterweb/dbw_partial_b.html?delay=200&isasync"
                    },
                    {
                        "protocol": "http/1.1",
                        "url": "http://localhost:10200/dobetterweb/dbw_tester.css?delay=3000&async=true"
                    },
                    {
                        "protocol": "http/1.1",
                        "url": "http://localhost:10200/dobetterweb/dbw_tester.js"
                    },
                    {
                        "protocol": "http/1.1",
                        "url": "http://localhost:10200/dobetterweb/empty_module.js?delay=500"
                    },
                    {
                        "protocol": "http/1.1",
                        "url": "http://localhost:10200/dobetterweb/lighthouse-480x318.jpg"
                    },
                    {
                        "protocol": "http/1.1",
                        "url": "http://localhost:10200/zone.js"
                    },
                    {
                        "protocol": "http/1.1",
                        "url": "http://localhost:10200/dobetterweb/dbw_tester.css?scriptActivated&delay=200"
                    },
                    {
                        "protocol": "http/1.1",
                        "url": "http://localhost:10200/favicon.ico"
                    }
                ],
                "type": "table"
            },
            "displayValue": "15 requests not served via HTTP/2",
            "id": "uses-http2",
            "score": 0.0,
            "scoreDisplayMode": "binary",
            "title": "Does not use HTTP/2 for all of its resources"
        },
        "uses-long-cache-ttl": {
            "description": "A long cache lifetime can speed up repeat visits to your page. [Learn more](https://developers.google.com/web/tools/lighthouse/audits/cache-policy).",
            "details": {
                "headings": [
                    {
                        "itemType": "url",
                        "key": "url",
                        "text": "URL"
                    },
                    {
                        "displayUnit": "duration",
                        "itemType": "ms",
                        "key": "cacheLifetimeMs",
                        "text": "Cache TTL"
                    },
                    {
                        "displayUnit": "kb",
                        "granularity": 1.0,
                        "itemType": "bytes",
                        "key": "totalBytes",
                        "text": "Size"
                    }
                ],
                "items": [
                    {
                        "cacheHitProbability": 0.0,
                        "cacheLifetimeMs": 0.0,
                        "totalBytes": 71654.0,
                        "url": "http://localhost:10200/zone.js",
                        "wastedBytes": 71654.0
                    },
                    {
                        "cacheHitProbability": 0.0,
                        "cacheLifetimeMs": 0.0,
                        "totalBytes": 24741.0,
                        "url": "http://localhost:10200/dobetterweb/lighthouse-480x318.jpg",
                        "wastedBytes": 24741.0
                    },
                    {
                        "cacheHitProbability": 0.0,
                        "cacheLifetimeMs": 0.0,
                        "totalBytes": 1703.0,
                        "url": "http://localhost:10200/dobetterweb/dbw_tester.js",
                        "wastedBytes": 1703.0
                    },
                    {
                        "cacheHitProbability": 0.0,
                        "cacheLifetimeMs": 0.0,
                        "totalBytes": 1108.0,
                        "url": "http://localhost:10200/dobetterweb/dbw_disabled.css?delay=200&isdisabled",
                        "wastedBytes": 1108.0
                    },
                    {
                        "cacheHitProbability": 0.0,
                        "cacheLifetimeMs": 0.0,
                        "totalBytes": 821.0,
                        "url": "http://localhost:10200/dobetterweb/dbw_tester.css?delay=100",
                        "wastedBytes": 821.0
                    },
                    {
                        "cacheHitProbability": 0.0,
                        "cacheLifetimeMs": 0.0,
                        "totalBytes": 821.0,
                        "url": "http://localhost:10200/dobetterweb/dbw_tester.css?delay=2000&async=true",
                        "wastedBytes": 821.0
                    },
                    {
                        "cacheHitProbability": 0.0,
                        "cacheLifetimeMs": 0.0,
                        "totalBytes": 821.0,
                        "url": "http://localhost:10200/dobetterweb/dbw_tester.css?delay=2200",
                        "wastedBytes": 821.0
                    },
                    {
                        "cacheHitProbability": 0.0,
                        "cacheLifetimeMs": 0.0,
                        "totalBytes": 821.0,
                        "url": "http://localhost:10200/dobetterweb/dbw_tester.css?delay=3000&async=true",
                        "wastedBytes": 821.0
                    },
                    {
                        "cacheHitProbability": 0.0,
                        "cacheLifetimeMs": 0.0,
                        "totalBytes": 821.0,
                        "url": "http://localhost:10200/dobetterweb/dbw_tester.css?scriptActivated&delay=200",
                        "wastedBytes": 821.0
                    },
                    {
                        "cacheHitProbability": 0.0,
                        "cacheLifetimeMs": 0.0,
                        "totalBytes": 144.0,
                        "url": "http://localhost:10200/dobetterweb/empty_module.js?delay=500",
                        "wastedBytes": 144.0
                    }
                ],
                "summary": {
                    "wastedBytes": 103455.0
                },
                "type": "table"
            },
            "displayValue": "10 resources found",
            "id": "uses-long-cache-ttl",
            "numericValue": 103455.0,
            "score": 0.58,
            "scoreDisplayMode": "numeric",
            "title": "Serve static assets with an efficient cache policy"
        },
        "uses-optimized-images": {
            "description": "Optimized images load faster and consume less cellular data. [Learn more](https://developers.google.com/web/tools/lighthouse/audits/optimize-images).",
            "details": {
                "headings": [],
                "items": [],
                "overallSavingsBytes": 0.0,
                "overallSavingsMs": 0.0,
                "type": "opportunity"
            },
            "id": "uses-optimized-images",
            "numericValue": 0.0,
            "score": 1.0,
            "scoreDisplayMode": "numeric",
            "title": "Efficiently encode images",
            "warnings": []
        },
        "uses-passive-event-listeners": {
            "description": "Consider marking your touch and wheel event listeners as `passive` to improve your page's scroll performance. [Learn more](https://developers.google.com/web/tools/lighthouse/audits/passive-event-listeners).",
            "details": {
                "headings": [
                    {
                        "itemType": "url",
                        "key": "url",
                        "text": "URL"
                    },
                    {
                        "itemType": "text",
                        "key": "label",
                        "text": "Location"
                    }
                ],
                "items": [
                    {
                        "label": "line: 26",
                        "url": "http://localhost:10200/dobetterweb/dbw_tester.js"
                    },
                    {
                        "label": "line: 222",
                        "url": "http://localhost:10200/dobetterweb/dbw_tester.html"
                    },
                    {
                        "label": "line: 248",
                        "url": "http://localhost:10200/dobetterweb/dbw_tester.html"
                    }
                ],
                "type": "table"
            },
            "id": "uses-passive-event-listeners",
            "score": 0.0,
            "scoreDisplayMode": "binary",
            "title": "Does not use passive listeners to improve scrolling performance"
        },
        "uses-rel-preconnect": {
            "description": "Consider adding preconnect or dns-prefetch resource hints to establish early connections to important third-party origins. [Learn more](https://developers.google.com/web/fundamentals/performance/resource-prioritization#preconnect).",
            "details": {
                "headings": [],
                "items": [],
                "overallSavingsMs": 0.0,
                "type": "opportunity"
            },
            "id": "uses-rel-preconnect",
            "numericValue": 0.0,
            "score": 1.0,
            "scoreDisplayMode": "numeric",
            "title": "Preconnect to required origins",
            "warnings": []
        },
        "uses-rel-preload": {
            "description": "Consider using <link rel=preload> to prioritize fetching resources that are currently requested later in page load. [Learn more](https://developers.google.com/web/tools/lighthouse/audits/preload).",
            "details": {
                "headings": [],
                "items": [],
                "overallSavingsMs": 0.0,
                "type": "opportunity"
            },
            "id": "uses-rel-preload",
            "numericValue": 0.0,
            "score": 1.0,
            "scoreDisplayMode": "numeric",
            "title": "Preload key requests"
        },
        "uses-responsive-images": {
            "description": "Serve images that are appropriately-sized to save cellular data and improve load time. [Learn more](https://developers.google.com/web/tools/lighthouse/audits/oversized-images).",
            "details": {
                "headings": [],
                "items": [],
                "overallSavingsBytes": 0.0,
                "overallSavingsMs": 0.0,
                "type": "opportunity"
            },
            "id": "uses-responsive-images",
            "numericValue": 0.0,
            "score": 1.0,
            "scoreDisplayMode": "numeric",
            "title": "Properly size images",
            "warnings": []
        },
        "uses-text-compression": {
            "description": "Text-based resources should be served with compression (gzip, deflate or brotli) to minimize total network bytes. [Learn more](https://developers.google.com/web/tools/lighthouse/audits/text-compression).",
            "details": {
                "headings": [
                    {
                        "key": "url",
                        "label": "URL",
                        "valueType": "url"
                    },
                    {
                        "key": "totalBytes",
                        "label": "Size",
                        "valueType": "bytes"
                    },
                    {
                        "key": "wastedBytes",
                        "label": "Potential Savings",
                        "valueType": "bytes"
                    }
                ],
                "items": [
                    {
                        "totalBytes": 71501.0,
                        "url": "http://localhost:10200/zone.js",
                        "wastedBytes": 56204.0
                    },
                    {
                        "totalBytes": 12519.0,
                        "url": "http://localhost:10200/dobetterweb/dbw_tester.html",
                        "wastedBytes": 8442.0
                    }
                ],
                "overallSavingsBytes": 64646.0,
                "overallSavingsMs": 300.0,
                "type": "opportunity"
            },
            "displayValue": "Potential savings of 63\u00a0KB",
            "id": "uses-text-compression",
            "numericValue": 300.0,
            "score": 0.75,
            "scoreDisplayMode": "numeric",
            "title": "Enable text compression"
        },
        "uses-webp-images": {
            "description": "Image formats like JPEG 2000, JPEG XR, and WebP often provide better compression than PNG or JPEG, which means faster downloads and less data consumption. [Learn more](https://developers.google.com/web/tools/lighthouse/audits/webp).",
            "details": {
                "headings": [
                    {
                        "key": "url",
                        "valueType": "thumbnail"
                    },
                    {
                        "key": "url",
                        "label": "URL",
                        "valueType": "url"
                    },
                    {
                        "key": "totalBytes",
                        "label": "Size",
                        "valueType": "bytes"
                    },
                    {
                        "key": "wastedBytes",
                        "label": "Potential Savings",
                        "valueType": "bytes"
                    }
                ],
                "items": [
                    {
                        "fromProtocol": true,
                        "isCrossOrigin": true,
                        "totalBytes": 24620.0,
                        "url": "http://localhost:54819/dobetterweb/lighthouse-480x318.jpg",
                        "wastedBytes": 9028.0
                    }
                ],
                "overallSavingsBytes": 9028.0,
                "overallSavingsMs": 0.0,
                "type": "opportunity"
            },
            "displayValue": "Potential savings of 9\u00a0KB",
            "id": "uses-webp-images",
            "numericValue": 0.0,
            "score": 1.0,
            "scoreDisplayMode": "numeric",
            "title": "Serve images in next-gen formats",
            "warnings": []
        },
        "valid-lang": {
            "description": "Specifying a valid [BCP 47 language](https://www.w3.org/International/questions/qa-choosing-language-tags#question) on elements helps ensure that text is pronounced correctly by a screen reader. [Learn more](https://dequeuniversity.com/rules/axe/3.1/valid-lang?application=lighthouse).",
            "id": "valid-lang",
            "score": null,
            "scoreDisplayMode": "notApplicable",
            "title": "`[lang]` attributes have a valid value"
        },
        "video-caption": {
            "description": "When a video provides a caption it is easier for deaf and hearing impaired users to access its information. [Learn more](https://dequeuniversity.com/rules/axe/3.1/video-caption?application=lighthouse).",
            "id": "video-caption",
            "score": null,
            "scoreDisplayMode": "notApplicable",
            "title": "`<video>` elements contain a `<track>` element with `[kind=\"captions\"]`"
        },
        "video-description": {
            "description": "Audio descriptions provide relevant information for videos that dialogue cannot, such as facial expressions and scenes. [Learn more](https://dequeuniversity.com/rules/axe/3.1/video-description?application=lighthouse).",
            "id": "video-description",
            "score": null,
            "scoreDisplayMode": "notApplicable",
            "title": "`<video>` elements contain a `<track>` element with `[kind=\"description\"]`"
        },
        "viewport": {
            "description": "Add a viewport meta tag to optimize your app for mobile screens. [Learn more](https://developers.google.com/web/tools/lighthouse/audits/has-viewport-meta-tag).",
            "id": "viewport",
            "score": 1.0,
            "scoreDisplayMode": "binary",
            "title": "Has a `<meta name=\"viewport\">` tag with `width` or `initial-scale`",
            "warnings": []
        },
        "visual-order-follows-dom": {
            "description": "DOM order matches the visual order, improving navigation for assistive technology. [Learn more](https://developers.google.com/web/fundamentals/accessibility/how-to-review#try_it_with_a_screen_reader).",
            "id": "visual-order-follows-dom",
            "score": null,
            "scoreDisplayMode": "manual",
            "title": "Visual order on the page follows DOM order"
        },
        "without-javascript": {
            "description": "Your app should display some content when JavaScript is disabled, even if it's just a warning to the user that JavaScript is required to use the app. [Learn more](https://developers.google.com/web/tools/lighthouse/audits/no-js).",
            "id": "without-javascript",
            "score": 1.0,
            "scoreDisplayMode": "binary",
            "title": "Contains some content when JavaScript is not available"
        },
        "works-offline": {
            "description": "If you're building a Progressive Web App, consider using a service worker so that your app can work offline. [Learn more](https://developers.google.com/web/tools/lighthouse/audits/http-200-when-offline).",
            "id": "works-offline",
            "score": 0.0,
            "scoreDisplayMode": "binary",
            "title": "Current page does not respond with a 200 when offline",
            "warnings": []
        }
    },
    "categories": {
        "accessibility": {
            "auditRefs": [
                {
                    "group": "a11y-navigation",
                    "id": "accesskeys",
                    "weight": 0.0
                },
                {
                    "group": "a11y-aria",
                    "id": "aria-allowed-attr",
                    "weight": 0.0
                },
                {
                    "group": "a11y-aria",
                    "id": "aria-required-attr",
                    "weight": 0.0
                },
                {
                    "group": "a11y-aria",
                    "id": "aria-required-children",
                    "weight": 0.0
                },
                {
                    "group": "a11y-aria",
                    "id": "aria-required-parent",
                    "weight": 0.0
                },
                {
                    "group": "a11y-aria",
                    "id": "aria-roles",
                    "weight": 0.0
                },
                {
                    "group": "a11y-aria",
                    "id": "aria-valid-attr-value",
                    "weight": 0.0
                },
                {
                    "group": "a11y-aria",
                    "id": "aria-valid-attr",
                    "weight": 0.0
                },
                {
                    "group": "a11y-audio-video",
                    "id": "audio-caption",
                    "weight": 0.0
                },
                {
                    "group": "a11y-names-labels",
                    "id": "button-name",
                    "weight": 10.0
                },
                {
                    "group": "a11y-navigation",
                    "id": "bypass",
                    "weight": 3.0
                },
                {
                    "group": "a11y-color-contrast",
                    "id": "color-contrast",
                    "weight": 3.0
                },
                {
                    "group": "a11y-tables-lists",
                    "id": "definition-list",
                    "weight": 0.0
                },
                {
                    "group": "a11y-tables-lists",
                    "id": "dlitem",
                    "weight": 0.0
                },
                {
                    "group": "a11y-names-labels",
                    "id": "document-title",
                    "weight": 3.0
                },
                {
                    "group": "a11y-best-practices",
                    "id": "duplicate-id",
                    "weight": 1.0
                },
                {
                    "group": "a11y-names-labels",
                    "id": "frame-title",
                    "weight": 0.0
                },
                {
                    "group": "a11y-language",
                    "id": "html-has-lang",
                    "weight": 3.0
                },
                {
                    "group": "a11y-language",
                    "id": "html-lang-valid",
                    "weight": 0.0
                },
                {
                    "group": "a11y-names-labels",
                    "id": "image-alt",
                    "weight": 10.0
                },
                {
                    "group": "a11y-names-labels",
                    "id": "input-image-alt",
                    "weight": 0.0
                },
                {
                    "group": "a11y-names-labels",
                    "id": "label",
                    "weight": 10.0
                },
                {
                    "group": "a11y-tables-lists",
                    "id": "layout-table",
                    "weight": 0.0
                },
                {
                    "group": "a11y-names-labels",
                    "id": "link-name",
                    "weight": 3.0
                },
                {
                    "group": "a11y-tables-lists",
                    "id": "list",
                    "weight": 0.0
                },
                {
                    "group": "a11y-tables-lists",
                    "id": "listitem",
                    "weight": 0.0
                },
                {
                    "group": "a11y-best-practices",
                    "id": "meta-refresh",
                    "weight": 0.0
                },
                {
                    "group": "a11y-best-practices",
                    "id": "meta-viewport",
                    "weight": 10.0
                },
                {
                    "group": "a11y-names-labels",
                    "id": "object-alt",
                    "weight": 3.0
                },
                {
                    "group": "a11y-navigation",
                    "id": "tabindex",
                    "weight": 0.0
                },
                {
                    "group": "a11y-tables-lists",
                    "id": "td-headers-attr",
                    "weight": 0.0
                },
                {
                    "group": "a11y-tables-lists",
                    "id": "th-has-data-cells",
                    "weight": 0.0
                },
                {
                    "group": "a11y-language",
                    "id": "valid-lang",
                    "weight": 0.0
                },
                {
                    "group": "a11y-audio-video",
                    "id": "video-caption",
                    "weight": 0.0
                },
                {
                    "group": "a11y-audio-video",
                    "id": "video-description",
                    "weight": 0.0
                },
                {
                    "id": "logical-tab-order",
                    "weight": 0.0
                },
                {
                    "id": "focusable-controls",
                    "weight": 0.0
                },
                {
                    "id": "interactive-element-affordance",
                    "weight": 0.0
                },
                {
                    "id": "managed-focus",
                    "weight": 0.0
                },
                {
                    "id": "focus-traps",
                    "weight": 0.0
                },
                {
                    "id": "custom-controls-labels",
                    "weight": 0.0
                },
                {
                    "id": "custom-controls-roles",
                    "weight": 0.0
                },
                {
                    "id": "visual-order-follows-dom",
                    "weight": 0.0
                },
                {
                    "id": "offscreen-content-hidden",
                    "weight": 0.0
                },
                {
                    "id": "heading-levels",
                    "weight": 0.0
                },
                {
                    "id": "use-landmarks",
                    "weight": 0.0
                }
            ],
            "description": "These checks highlight opportunities to [improve the accessibility of your web app](https://developers.google.com/web/fundamentals/accessibility). Only a subset of accessibility issues can be automatically detected so manual testing is also encouraged.",
            "id": "accessibility",
            "manualDescription": "These items address areas which an automated testing tool cannot cover. Learn more in our guide on [conducting an accessibility review](https://developers.google.com/web/fundamentals/accessibility/how-to-review).",
            "score": 0.46,
            "title": "Accessibility"
        },
        "best-practices": {
            "auditRefs": [
                {
                    "id": "appcache-manifest",
                    "weight": 1.0
                },
                {
                    "id": "is-on-https",
                    "weight": 1.0
                },
                {
                    "id": "uses-http2",
                    "weight": 1.0
                },
                {
                    "id": "uses-passive-event-listeners",
                    "weight": 1.0
                },
                {
                    "id": "no-document-write",
                    "weight": 1.0
                },
                {
                    "id": "external-anchors-use-rel-noopener",
                    "weight": 1.0
                },
                {
                    "id": "geolocation-on-start",
                    "weight": 1.0
                },
                {
                    "id": "doctype",
                    "weight": 1.0
                },
                {
                    "id": "no-vulnerable-libraries",
                    "weight": 1.0
                },
                {
                    "id": "js-libraries",
                    "weight": 0.0
                },
                {
                    "id": "notification-on-start",
                    "weight": 1.0
                },
                {
                    "id": "deprecations",
                    "weight": 1.0
                },
                {
                    "id": "password-inputs-can-be-pasted-into",
                    "weight": 1.0
                },
                {
                    "id": "errors-in-console",
                    "weight": 1.0
                },
                {
                    "id": "image-aspect-ratio",
                    "weight": 1.0
                },
                {
                    "id": "polyfills",
                    "weight": 0.0
                }
            ],
            "id": "best-practices",
            "score": 0.07,
            "title": "Best Practices"
        },
        "performance": {
            "auditRefs": [
                {
                    "group": "metrics",
                    "id": "first-contentful-paint",
                    "weight": 3.0
                },
                {
                    "group": "metrics",
                    "id": "first-meaningful-paint",
                    "weight": 1.0
                },
                {
                    "group": "metrics",
                    "id": "speed-index",
                    "weight": 4.0
                },
                {
                    "group": "metrics",
                    "id": "interactive",
                    "weight": 5.0
                },
                {
                    "group": "metrics",
                    "id": "first-cpu-idle",
                    "weight": 2.0
                },
                {
                    "group": "metrics",
                    "id": "max-potential-fid",
                    "weight": 0.0
                },
                {
                    "id": "estimated-input-latency",
                    "weight": 0.0
                },
                {
                    "id": "cumulative-long-queuing-delay",
                    "weight": 0.0
                },
                {
                    "group": "load-opportunities",
                    "id": "render-blocking-resources",
                    "weight": 0.0
                },
                {
                    "group": "load-opportunities",
                    "id": "uses-responsive-images",
                    "weight": 0.0
                },
                {
                    "group": "load-opportunities",
                    "id": "offscreen-images",
                    "weight": 0.0
                },
                {
                    "group": "load-opportunities",
                    "id": "unminified-css",
                    "weight": 0.0
                },
                {
                    "group": "load-opportunities",
                    "id": "unminified-javascript",
                    "weight": 0.0
                },
                {
                    "group": "load-opportunities",
                    "id": "unused-css-rules",
                    "weight": 0.0
                },
                {
                    "group": "load-opportunities",
                    "id": "uses-optimized-images",
                    "weight": 0.0
                },
                {
                    "group": "load-opportunities",
                    "id": "uses-webp-images",
                    "weight": 0.0
                },
                {
                    "group": "load-opportunities",
                    "id": "uses-text-compression",
                    "weight": 0.0
                },
                {
                    "group": "load-opportunities",
                    "id": "uses-rel-preconnect",
                    "weight": 0.0
                },
                {
                    "group": "load-opportunities",
                    "id": "time-to-first-byte",
                    "weight": 0.0
                },
                {
                    "group": "load-opportunities",
                    "id": "redirects",
                    "weight": 0.0
                },
                {
                    "group": "load-opportunities",
                    "id": "uses-rel-preload",
                    "weight": 0.0
                },
                {
                    "group": "load-opportunities",
                    "id": "efficient-animated-content",
                    "weight": 0.0
                },
                {
                    "group": "diagnostics",
                    "id": "total-byte-weight",
                    "weight": 0.0
                },
                {
                    "group": "diagnostics",
                    "id": "uses-long-cache-ttl",
                    "weight": 0.0
                },
                {
                    "group": "diagnostics",
                    "id": "dom-size",
                    "weight": 0.0
                },
                {
                    "group": "diagnostics",
                    "id": "critical-request-chains",
                    "weight": 0.0
                },
                {
                    "group": "diagnostics",
                    "id": "user-timings",
                    "weight": 0.0
                },
                {
                    "group": "diagnostics",
                    "id": "bootup-time",
                    "weight": 0.0
                },
                {
                    "group": "diagnostics",
                    "id": "mainthread-work-breakdown",
                    "weight": 0.0
                },
                {
                    "group": "diagnostics",
                    "id": "font-display",
                    "weight": 0.0
                },
                {
                    "group": "budgets",
                    "id": "performance-budget",
                    "weight": 0.0
                },
                {
                    "group": "diagnostics",
                    "id": "resource-summary",
                    "weight": 0.0
                },
                {
                    "group": "diagnostics",
                    "id": "third-party-summary",
                    "weight": 0.0
                },
                {
                    "id": "network-requests",
                    "weight": 0.0
                },
                {
                    "id": "network-rtt",
                    "weight": 0.0
                },
                {
                    "id": "network-server-latency",
                    "weight": 0.0
                },
                {
                    "id": "main-thread-tasks",
                    "weight": 0.0
                },
                {
                    "id": "diagnostics",
                    "weight": 0.0
                },
                {
                    "id": "metrics",
                    "weight": 0.0
                },
                {
                    "id": "screenshot-thumbnails",
                    "weight": 0.0
                },
                {
                    "id": "final-screenshot",
                    "weight": 0.0
                }
            ],
            "id": "performance",
            "score": 0.69,
            "title": "Performance"
        },
        "pwa": {
            "auditRefs": [
                {
                    "group": "pwa-fast-reliable",
                    "id": "load-fast-enough-for-pwa",
                    "weight": 7.0
                },
                {
                    "group": "pwa-fast-reliable",
                    "id": "works-offline",
                    "weight": 5.0
                },
                {
                    "group": "pwa-fast-reliable",
                    "id": "offline-start-url",
                    "weight": 1.0
                },
                {
                    "group": "pwa-installable",
                    "id": "is-on-https",
                    "weight": 2.0
                },
                {
                    "group": "pwa-installable",
                    "id": "service-worker",
                    "weight": 1.0
                },
                {
                    "group": "pwa-installable",
                    "id": "installable-manifest",
                    "weight": 2.0
                },
                {
                    "group": "pwa-optimized",
                    "id": "redirects-http",
                    "weight": 2.0
                },
                {
                    "group": "pwa-optimized",
                    "id": "splash-screen",
                    "weight": 1.0
                },
                {
                    "group": "pwa-optimized",
                    "id": "themed-omnibox",
                    "weight": 1.0
                },
                {
                    "group": "pwa-optimized",
                    "id": "content-width",
                    "weight": 1.0
                },
                {
                    "group": "pwa-optimized",
                    "id": "viewport",
                    "weight": 2.0
                },
                {
                    "group": "pwa-optimized",
                    "id": "without-javascript",
                    "weight": 1.0
                },
                {
                    "group": "pwa-optimized",
                    "id": "apple-touch-icon",
                    "weight": 1.0
                },
                {
                    "id": "pwa-cross-browser",
                    "weight": 0.0
                },
                {
                    "id": "pwa-page-transitions",
                    "weight": 0.0
                },
                {
                    "id": "pwa-each-page-has-url",
                    "weight": 0.0
                }
            ],
            "description": "These checks validate the aspects of a Progressive Web App. [Learn more](https://developers.google.com/web/progressive-web-apps/checklist).",
            "id": "pwa",
            "manualDescription": "These checks are required by the baseline [PWA Checklist](https://developers.google.com/web/progressive-web-apps/checklist) but are not automatically checked by Lighthouse. They do not affect your score but it's important that you verify them manually.",
            "score": 0.41,
            "title": "Progressive Web App"
        },
        "seo": {
            "auditRefs": [
                {
                    "group": "seo-mobile",
                    "id": "viewport",
                    "weight": 1.0
                },
                {
                    "group": "seo-content",
                    "id": "document-title",
                    "weight": 1.0
                },
                {
                    "group": "seo-content",
                    "id": "meta-description",
                    "weight": 1.0
                },
                {
                    "group": "seo-crawl",
                    "id": "http-status-code",
                    "weight": 1.0
                },
                {
                    "group": "seo-content",
                    "id": "link-text",
                    "weight": 1.0
                },
                {
                    "group": "seo-crawl",
                    "id": "is-crawlable",
                    "weight": 1.0
                },
                {
                    "group": "seo-crawl",
                    "id": "robots-txt",
                    "weight": 0.0
                },
                {
                    "group": "seo-content",
                    "id": "image-alt",
                    "weight": 1.0
                },
                {
                    "group": "seo-content",
                    "id": "hreflang",
                    "weight": 1.0
                },
                {
                    "group": "seo-content",
                    "id": "canonical",
                    "weight": 0.0
                },
                {
                    "group": "seo-mobile",
                    "id": "font-size",
                    "weight": 1.0
                },
                {
                    "group": "seo-content",
                    "id": "plugins",
                    "weight": 1.0
                },
                {
                    "group": "seo-mobile",
                    "id": "tap-targets",
                    "weight": 1.0
                },
                {
                    "id": "structured-data",
                    "weight": 0.0
                }
            ],
            "description": "These checks ensure that your page is optimized for search engine results ranking. There are additional factors Lighthouse does not check that may affect your search ranking. [Learn more](https://support.google.com/webmasters/answer/35769).",
            "id": "seo",
            "manualDescription": "Run these additional validators on your site to check additional SEO best practices.",
            "score": 0.73,
            "title": "SEO"
        }
    },
    "categoryGroups": {
        "a11y-aria": {
            "description": "These are opportunities to improve the usage of ARIA in your application which may enhance the experience for users of assistive technology, like a screen reader.",
            "title": "ARIA"
        },
        "a11y-audio-video": {
            "description": "These are opportunities to provide alternative content for audio and video. This may improve the experience for users with hearing or vision impairments.",
            "title": "Audio and video"
        },
        "a11y-best-practices": {
            "description": "These items highlight common accessibility best practices.",
            "title": "Best practices"
        },
        "a11y-color-contrast": {
            "description": "These are opportunities to improve the legibility of your content.",
            "title": "Contrast"
        },
        "a11y-language": {
            "description": "These are opportunities to improve the interpretation of your content by users in different locales.",
            "title": "Internationalization and localization"
        },
        "a11y-names-labels": {
            "description": "These are opportunities to improve the semantics of the controls in your application. This may enhance the experience for users of assistive technology, like a screen reader.",
            "title": "Names and labels"
        },
        "a11y-navigation": {
            "description": "These are opportunities to improve keyboard navigation in your application.",
            "title": "Navigation"
        },
        "a11y-tables-lists": {
            "description": "These are opportunities to to improve the experience of reading tabular or list data using assistive technology, like a screen reader.",
            "title": "Tables and lists"
        },
        "budgets": {
            "description": "Performance budgets set standards for the performance of your site.",
            "title": "Budgets"
        },
        "diagnostics": {
            "description": "More information about the performance of your application.",
            "title": "Diagnostics"
        },
        "load-opportunities": {
            "description": "These optimizations can speed up your page load.",
            "title": "Opportunities"
        },
        "metrics": {
            "title": "Metrics"
        },
        "pwa-fast-reliable": {
            "title": "Fast and reliable"
        },
        "pwa-installable": {
            "title": "Installable"
        },
        "pwa-optimized": {
            "title": "PWA Optimized"
        },
        "seo-content": {
            "description": "Format your HTML in a way that enables crawlers to better understand your app\u2019s content.",
            "title": "Content Best Practices"
        },
        "seo-crawl": {
            "description": "To appear in search results, crawlers need access to your app.",
            "title": "Crawling and Indexing"
        },
        "seo-mobile": {
            "description": "Make sure your pages are mobile friendly so users don\u2019t have to pinch or zoom in order to read the content pages. [Learn more](https://developers.google.com/search/mobile-sites/).",
            "title": "Mobile Friendly"
        }
    },
    "configSettings": {
        "emulatedFormFactor": "mobile",
        "locale": "en-US",
        "onlyCategories": null
    },
    "environment": {
        "benchmarkIndex": 1000.0,
        "hostUserAgent": "Mozilla/5.0 (Macintosh; Intel Mac OS X 10_13_3) AppleWebKit/537.36 (KHTML, like Gecko) Chrome/66.0.3358.0 Safari/537.36",
        "networkUserAgent": "Mozilla/5.0 (Linux; Android 6.0.1; Nexus 5 Build/MRA58N) AppleWebKit/537.36(KHTML, like Gecko) Chrome/66.0.3359.30 Mobile Safari/537.36"
    },
    "fetchTime": "2018-03-13T00:55:45.840Z",
    "finalUrl": "http://localhost:10200/dobetterweb/dbw_tester.html",
    "i18n": {
        "rendererFormattedStrings": {
            "auditGroupExpandTooltip": "Show audits",
            "crcInitialNavigation": "Initial Navigation",
            "crcLongestDurationLabel": "Maximum critical path latency:",
            "errorLabel": "Error!",
            "errorMissingAuditInfo": "Report error: no audit information",
            "labDataTitle": "Lab Data",
            "lsPerformanceCategoryDescription": "[Lighthouse](https://developers.google.com/web/tools/lighthouse/) analysis of the current page on an emulated mobile network. Values are estimated and may vary.",
            "manualAuditsGroupTitle": "Additional items to manually check",
            "notApplicableAuditsGroupTitle": "Not applicable",
            "opportunityResourceColumnLabel": "Opportunity",
            "opportunitySavingsColumnLabel": "Estimated Savings",
            "passedAuditsGroupTitle": "Passed audits",
            "snippetCollapseButtonLabel": "Collapse snippet",
            "snippetExpandButtonLabel": "Expand snippet",
            "thirdPartyResourcesLabel": "Show 3rd-party resources",
            "toplevelWarningsMessage": "There were issues affecting this run of Lighthouse:",
            "varianceDisclaimer": "Values are estimated and may vary.",
            "warningAuditsGroupTitle": "Passed audits but with warnings",
            "warningHeader": "Warnings: "
        }
    },
    "lighthouseVersion": "5.1.0",
    "requestedUrl": "http://localhost:10200/dobetterweb/dbw_tester.html",
    "runWarnings": [],
    "stackPacks": [
        {
            "descriptions": {
                "efficient-animated-content": "Consider uploading your GIF to a service which will make it available to embed as an HTML5 video.",
                "offscreen-images": "Install a [lazy-load WordPress plugin](https://wordpress.org/plugins/search/lazy+load/) that provides the ability to defer any offscreen images, or switch to a theme that provides that functionality. Also consider using [the AMP plugin](https://wordpress.org/plugins/amp/).",
                "render-blocking-resources": "There are a number of WordPress plugins that can help you [inline critical assets](https://wordpress.org/plugins/search/critical+css/) or [defer less important resources](https://wordpress.org/plugins/search/defer+css+javascript/). Beware that optimizations provided by these plugins may break features of your theme or plugins, so you will likely need to make code changes.",
                "time-to-first-byte": "Themes, plugins, and server specifications all contribute to server response time. Consider finding a more optimized theme, carefully selecting an optimization plugin, and/or upgrading your server.",
                "total-byte-weight": "Consider showing excerpts in your post lists (e.g. via the more tag), reducing the number of posts shown on a given page, breaking your long posts into multiple pages, or using a plugin to lazy-load comments.",
                "unminified-css": "A number of [WordPress plugins](https://wordpress.org/plugins/search/minify+css/) can speed up your site by concatenating, minifying, and compressing your styles. You may also want to use a build process to do this minification up-front if possible.",
                "unminified-javascript": "A number of [WordPress plugins](https://wordpress.org/plugins/search/minify+javascript/) can speed up your site by concatenating, minifying, and compressing your scripts. You may also want to use a build process to do this minification up front if possible.",
                "unused-css-rules": "Consider reducing, or switching, the number of [WordPress plugins](https://wordpress.org/plugins/) loading unused CSS in your page. To identify plugins that are adding extraneous CSS, try running [code coverage](https://developers.google.com/web/updates/2017/04/devtools-release-notes#coverage) in Chrome DevTools. You can identify the theme/plugin responsible from the URL of the stylesheet. Look out for plugins that have many stylesheets in the list which have a lot of red in code coverage. A plugin should only enqueue a stylesheet if it is actually used on the page.",
                "unused-javascript": "Consider reducing, or switching, the number of [WordPress plugins](https://wordpress.org/plugins/) loading unused JavaScript in your page. To identify plugins that are adding extraneous JS, try running [code coverage](https://developers.google.com/web/updates/2017/04/devtools-release-notes#coverage) in Chrome DevTools. You can identify the theme/plugin responsible from the URL of the script. Look out for plugins that have many scripts in the list which have a lot of red in code coverage. A plugin should only enqueue a script if it is actually used on the page.",
                "uses-long-cache-ttl": "Read about [Browser Caching in WordPress](https://codex.wordpress.org/WordPress_Optimization#Browser_Caching).",
                "uses-optimized-images": "Consider using an [image optimization WordPress plugin](https://wordpress.org/plugins/search/optimize+images/) that compresses your images while retaining quality.",
                "uses-responsive-images": "Upload images directly through the [media library](https://codex.wordpress.org/Media_Library_Screen) to ensure that the required image sizes are available, and then insert them from the media library or use the image widget to ensure the optimal image sizes are used (including those for the responsive breakpoints). Avoid using `Full Size` images unless the dimensions are adequate for their usage. [Learn More](https://codex.wordpress.org/Inserting_Images_into_Posts_and_Pages#Image_Size).",
                "uses-text-compression": "You can enable text compression in your web server configuration.",
                "uses-webp-images": "Consider using a [plugin](https://wordpress.org/plugins/search/convert+webp/) or service that will automatically convert your uploaded images to the optimal formats."
            },
            "iconDataURL": "data:image/svg+xml,%3Csvg viewBox='0 0 122.5 122.5' xmlns='http://www.w3.org/2000/svg'%3E%3Cg fill='%232f3439'%3E%3Cpath d='M8.7 61.3c0 20.8 12.1 38.7 29.6 47.3l-25-68.7c-3 6.5-4.6 13.7-4.6 21.4zM96.7 58.6c0-6.5-2.3-11-4.3-14.5-2.7-4.3-5.2-8-5.2-12.3 0-4.8 3.7-9.3 8.9-9.3h.7a52.4 52.4 0 0 0-79.4 9.9h3.3c5.5 0 14-.6 14-.6 2.9-.2 3.2 4 .4 4.3 0 0-2.9.4-6 .5l19.1 57L59.7 59l-8.2-22.5c-2.8-.1-5.5-.5-5.5-.5-2.8-.1-2.5-4.5.3-4.3 0 0 8.7.7 13.9.7 5.5 0 14-.7 14-.7 2.8-.2 3.2 4 .3 4.3 0 0-2.8.4-6 .5l19 56.5 5.2-17.5c2.3-7.3 4-12.5 4-17z'/%3E%3Cpath d='M62.2 65.9l-15.8 45.8a52.6 52.6 0 0 0 32.3-.9l-.4-.7zM107.4 36a49.6 49.6 0 0 1-3.6 24.2l-16.1 46.5A52.5 52.5 0 0 0 107.4 36z'/%3E%3Cpath d='M61.3 0a61.3 61.3 0 1 0 .1 122.7A61.3 61.3 0 0 0 61.3 0zm0 119.7a58.5 58.5 0 1 1 .1-117 58.5 58.5 0 0 1-.1 117z'/%3E%3C/g%3E%3C/svg%3E",
            "id": "wordpress",
            "title": "WordPress"
        }
    ],
    "timing": {
        "entries": [
            {
                "duration": 100.0,
                "entryType": "measure",
                "name": "lh:init:config",
                "startTime": 0.0
            },
            {
                "duration": 100.0,
                "entryType": "measure",
                "name": "lh:config:requireGatherers",
                "startTime": 0.0
            },
            {
                "duration": 100.0,
                "entryType": "measure",
                "name": "lh:config:requireAudits",
                "startTime": 0.0
            },
            {
                "duration": 100.0,
                "entryType": "measure",
                "name": "lh:runner:run",
                "startTime": 0.0
            },
            {
                "duration": 100.0,
                "entryType": "measure",
                "name": "lh:runner:auditing",
                "startTime": 0.0
            },
            {
                "duration": 100.0,
                "entryType": "measure",
                "name": "lh:audit:is-on-https",
                "startTime": 0.0
            },
            {
                "duration": 100.0,
                "entryType": "measure",
                "name": "lh:computed:NetworkRecords",
                "startTime": 0.0
            },
            {
                "duration": 100.0,
                "entryType": "measure",
                "name": "lh:audit:redirects-http",
                "startTime": 0.0
            },
            {
                "duration": 100.0,
                "entryType": "measure",
                "name": "lh:audit:service-worker",
                "startTime": 0.0
            },
            {
                "duration": 100.0,
                "entryType": "measure",
                "name": "lh:audit:works-offline",
                "startTime": 0.0
            },
            {
                "duration": 100.0,
                "entryType": "measure",
                "name": "lh:audit:viewport",
                "startTime": 0.0
            },
            {
                "duration": 100.0,
                "entryType": "measure",
                "name": "lh:computed:ViewportMeta",
                "startTime": 0.0
            },
            {
                "duration": 100.0,
                "entryType": "measure",
                "name": "lh:audit:without-javascript",
                "startTime": 0.0
            },
            {
                "duration": 100.0,
                "entryType": "measure",
                "name": "lh:audit:first-contentful-paint",
                "startTime": 0.0
            },
            {
                "duration": 100.0,
                "entryType": "measure",
                "name": "lh:computed:FirstContentfulPaint",
                "startTime": 0.0
            },
            {
                "duration": 100.0,
                "entryType": "measure",
                "name": "lh:computed:TraceOfTab",
                "startTime": 0.0
            },
            {
                "duration": 100.0,
                "entryType": "measure",
                "name": "lh:audit:first-meaningful-paint",
                "startTime": 0.0
            },
            {
                "duration": 100.0,
                "entryType": "measure",
                "name": "lh:computed:FirstMeaningfulPaint",
                "startTime": 0.0
            },
            {
                "duration": 100.0,
                "entryType": "measure",
                "name": "lh:audit:load-fast-enough-for-pwa",
                "startTime": 0.0
            },
            {
                "duration": 100.0,
                "entryType": "measure",
                "name": "lh:computed:Interactive",
                "startTime": 0.0
            },
            {
                "duration": 100.0,
                "entryType": "measure",
                "name": "lh:audit:speed-index",
                "startTime": 0.0
            },
            {
                "duration": 100.0,
                "entryType": "measure",
                "name": "lh:computed:SpeedIndex",
                "startTime": 0.0
            },
            {
                "duration": 100.0,
                "entryType": "measure",
                "name": "lh:computed:Speedline",
                "startTime": 0.0
            },
            {
                "duration": 100.0,
                "entryType": "measure",
                "name": "lh:audit:screenshot-thumbnails",
                "startTime": 0.0
            },
            {
                "duration": 100.0,
                "entryType": "measure",
                "name": "lh:audit:final-screenshot",
                "startTime": 0.0
            },
            {
                "duration": 100.0,
                "entryType": "measure",
                "name": "lh:computed:Screenshots",
                "startTime": 0.0
            },
            {
                "duration": 100.0,
                "entryType": "measure",
                "name": "lh:audit:estimated-input-latency",
                "startTime": 0.0
            },
            {
                "duration": 100.0,
                "entryType": "measure",
                "name": "lh:computed:EstimatedInputLatency",
                "startTime": 0.0
            },
            {
                "duration": 100.0,
                "entryType": "measure",
                "name": "lh:audit:cumulative-long-queuing-delay",
                "startTime": 0.0
            },
            {
                "duration": 100.0,
                "entryType": "measure",
                "name": "lh:computed:CumulativeLongQueuingDelay",
                "startTime": 0.0
            },
            {
                "duration": 100.0,
                "entryType": "measure",
                "name": "lh:computed:Interactive",
                "startTime": 0.0
            },
            {
                "duration": 100.0,
                "entryType": "measure",
                "name": "lh:audit:max-potential-fid",
                "startTime": 0.0
            },
            {
                "duration": 100.0,
                "entryType": "measure",
                "name": "lh:computed:MaxPotentialFID",
                "startTime": 0.0
            },
            {
                "duration": 100.0,
                "entryType": "measure",
                "name": "lh:audit:errors-in-console",
                "startTime": 0.0
            },
            {
                "duration": 100.0,
                "entryType": "measure",
                "name": "lh:audit:time-to-first-byte",
                "startTime": 0.0
            },
            {
                "duration": 100.0,
                "entryType": "measure",
                "name": "lh:computed:MainResource",
                "startTime": 0.0
            },
            {
                "duration": 100.0,
                "entryType": "measure",
                "name": "lh:audit:first-cpu-idle",
                "startTime": 0.0
            },
            {
                "duration": 100.0,
                "entryType": "measure",
                "name": "lh:computed:FirstCPUIdle",
                "startTime": 0.0
            },
            {
                "duration": 100.0,
                "entryType": "measure",
                "name": "lh:audit:interactive",
                "startTime": 0.0
            },
            {
                "duration": 100.0,
                "entryType": "measure",
                "name": "lh:audit:user-timings",
                "startTime": 0.0
            },
            {
                "duration": 100.0,
                "entryType": "measure",
                "name": "lh:computed:UserTimings",
                "startTime": 0.0
            },
            {
                "duration": 100.0,
                "entryType": "measure",
                "name": "lh:audit:critical-request-chains",
                "startTime": 0.0
            },
            {
                "duration": 100.0,
                "entryType": "measure",
                "name": "lh:computed:CriticalRequestChains",
                "startTime": 0.0
            },
            {
                "duration": 100.0,
                "entryType": "measure",
                "name": "lh:audit:redirects",
                "startTime": 0.0
            },
            {
                "duration": 100.0,
                "entryType": "measure",
                "name": "lh:computed:LanternInteractive",
                "startTime": 0.0
            },
            {
                "duration": 100.0,
                "entryType": "measure",
                "name": "lh:computed:LanternFirstMeaningfulPaint",
                "startTime": 0.0
            },
            {
                "duration": 100.0,
                "entryType": "measure",
                "name": "lh:computed:LanternFirstContentfulPaint",
                "startTime": 0.0
            },
            {
                "duration": 100.0,
                "entryType": "measure",
                "name": "lh:computed:PageDependencyGraph",
                "startTime": 0.0
            },
            {
                "duration": 100.0,
                "entryType": "measure",
                "name": "lh:computed:LoadSimulator",
                "startTime": 0.0
            },
            {
                "duration": 100.0,
                "entryType": "measure",
                "name": "lh:computed:NetworkAnalysis",
                "startTime": 0.0
            },
            {
                "duration": 100.0,
                "entryType": "measure",
                "name": "lh:audit:installable-manifest",
                "startTime": 0.0
            },
            {
                "duration": 100.0,
                "entryType": "measure",
                "name": "lh:computed:ManifestValues",
                "startTime": 0.0
            },
            {
                "duration": 100.0,
                "entryType": "measure",
                "name": "lh:audit:apple-touch-icon",
                "startTime": 0.0
            },
            {
                "duration": 100.0,
                "entryType": "measure",
                "name": "lh:audit:splash-screen",
                "startTime": 0.0
            },
            {
                "duration": 100.0,
                "entryType": "measure",
                "name": "lh:audit:themed-omnibox",
                "startTime": 0.0
            },
            {
                "duration": 100.0,
                "entryType": "measure",
                "name": "lh:audit:content-width",
                "startTime": 0.0
            },
            {
                "duration": 100.0,
                "entryType": "measure",
                "name": "lh:audit:image-aspect-ratio",
                "startTime": 0.0
            },
            {
                "duration": 100.0,
                "entryType": "measure",
                "name": "lh:audit:deprecations",
                "startTime": 0.0
            },
            {
                "duration": 100.0,
                "entryType": "measure",
                "name": "lh:audit:mainthread-work-breakdown",
                "startTime": 0.0
            },
            {
                "duration": 100.0,
                "entryType": "measure",
                "name": "lh:computed:MainThreadTasks",
                "startTime": 0.0
            },
            {
                "duration": 100.0,
                "entryType": "measure",
                "name": "lh:audit:bootup-time",
                "startTime": 0.0
            },
            {
                "duration": 100.0,
                "entryType": "measure",
                "name": "lh:audit:uses-rel-preload",
                "startTime": 0.0
            },
            {
                "duration": 100.0,
                "entryType": "measure",
                "name": "lh:computed:LoadSimulator",
                "startTime": 0.0
            },
            {
                "duration": 100.0,
                "entryType": "measure",
                "name": "lh:audit:uses-rel-preconnect",
                "startTime": 0.0
            },
            {
                "duration": 100.0,
                "entryType": "measure",
                "name": "lh:audit:font-display",
                "startTime": 0.0
            },
            {
                "duration": 100.0,
                "entryType": "measure",
                "name": "lh:audit:diagnostics",
                "startTime": 0.0
            },
            {
                "duration": 100.0,
                "entryType": "measure",
                "name": "lh:audit:network-requests",
                "startTime": 0.0
            },
            {
                "duration": 100.0,
                "entryType": "measure",
                "name": "lh:audit:network-rtt",
                "startTime": 0.0
            },
            {
                "duration": 100.0,
                "entryType": "measure",
                "name": "lh:audit:network-server-latency",
                "startTime": 0.0
            },
            {
                "duration": 100.0,
                "entryType": "measure",
                "name": "lh:audit:main-thread-tasks",
                "startTime": 0.0
            },
            {
                "duration": 100.0,
                "entryType": "measure",
                "name": "lh:audit:metrics",
                "startTime": 0.0
            },
            {
                "duration": 100.0,
                "entryType": "measure",
                "name": "lh:audit:offline-start-url",
                "startTime": 0.0
            },
            {
                "duration": 100.0,
                "entryType": "measure",
                "name": "lh:audit:performance-budget",
                "startTime": 0.0
            },
            {
                "duration": 100.0,
                "entryType": "measure",
                "name": "lh:computed:ResourceSummary",
                "startTime": 0.0
            },
            {
                "duration": 100.0,
                "entryType": "measure",
                "name": "lh:audit:resource-summary",
                "startTime": 0.0
            },
            {
                "duration": 100.0,
                "entryType": "measure",
<<<<<<< HEAD
                "name": "lh:audit:polyfills",
=======
                "name": "lh:audit:third-party-summary",
>>>>>>> 6794e2e6
                "startTime": 0.0
            },
            {
                "duration": 100.0,
                "entryType": "measure",
                "name": "lh:audit:pwa-cross-browser",
                "startTime": 0.0
            },
            {
                "duration": 100.0,
                "entryType": "measure",
                "name": "lh:audit:pwa-page-transitions",
                "startTime": 0.0
            },
            {
                "duration": 100.0,
                "entryType": "measure",
                "name": "lh:audit:pwa-each-page-has-url",
                "startTime": 0.0
            },
            {
                "duration": 100.0,
                "entryType": "measure",
                "name": "lh:audit:accesskeys",
                "startTime": 0.0
            },
            {
                "duration": 100.0,
                "entryType": "measure",
                "name": "lh:audit:aria-allowed-attr",
                "startTime": 0.0
            },
            {
                "duration": 100.0,
                "entryType": "measure",
                "name": "lh:audit:aria-required-attr",
                "startTime": 0.0
            },
            {
                "duration": 100.0,
                "entryType": "measure",
                "name": "lh:audit:aria-required-children",
                "startTime": 0.0
            },
            {
                "duration": 100.0,
                "entryType": "measure",
                "name": "lh:audit:aria-required-parent",
                "startTime": 0.0
            },
            {
                "duration": 100.0,
                "entryType": "measure",
                "name": "lh:audit:aria-roles",
                "startTime": 0.0
            },
            {
                "duration": 100.0,
                "entryType": "measure",
                "name": "lh:audit:aria-valid-attr-value",
                "startTime": 0.0
            },
            {
                "duration": 100.0,
                "entryType": "measure",
                "name": "lh:audit:aria-valid-attr",
                "startTime": 0.0
            },
            {
                "duration": 100.0,
                "entryType": "measure",
                "name": "lh:audit:audio-caption",
                "startTime": 0.0
            },
            {
                "duration": 100.0,
                "entryType": "measure",
                "name": "lh:audit:button-name",
                "startTime": 0.0
            },
            {
                "duration": 100.0,
                "entryType": "measure",
                "name": "lh:audit:bypass",
                "startTime": 0.0
            },
            {
                "duration": 100.0,
                "entryType": "measure",
                "name": "lh:audit:color-contrast",
                "startTime": 0.0
            },
            {
                "duration": 100.0,
                "entryType": "measure",
                "name": "lh:audit:definition-list",
                "startTime": 0.0
            },
            {
                "duration": 100.0,
                "entryType": "measure",
                "name": "lh:audit:dlitem",
                "startTime": 0.0
            },
            {
                "duration": 100.0,
                "entryType": "measure",
                "name": "lh:audit:document-title",
                "startTime": 0.0
            },
            {
                "duration": 100.0,
                "entryType": "measure",
                "name": "lh:audit:duplicate-id",
                "startTime": 0.0
            },
            {
                "duration": 100.0,
                "entryType": "measure",
                "name": "lh:audit:frame-title",
                "startTime": 0.0
            },
            {
                "duration": 100.0,
                "entryType": "measure",
                "name": "lh:audit:html-has-lang",
                "startTime": 0.0
            },
            {
                "duration": 100.0,
                "entryType": "measure",
                "name": "lh:audit:html-lang-valid",
                "startTime": 0.0
            },
            {
                "duration": 100.0,
                "entryType": "measure",
                "name": "lh:audit:image-alt",
                "startTime": 0.0
            },
            {
                "duration": 100.0,
                "entryType": "measure",
                "name": "lh:audit:input-image-alt",
                "startTime": 0.0
            },
            {
                "duration": 100.0,
                "entryType": "measure",
                "name": "lh:audit:label",
                "startTime": 0.0
            },
            {
                "duration": 100.0,
                "entryType": "measure",
                "name": "lh:audit:layout-table",
                "startTime": 0.0
            },
            {
                "duration": 100.0,
                "entryType": "measure",
                "name": "lh:audit:link-name",
                "startTime": 0.0
            },
            {
                "duration": 100.0,
                "entryType": "measure",
                "name": "lh:audit:list",
                "startTime": 0.0
            },
            {
                "duration": 100.0,
                "entryType": "measure",
                "name": "lh:audit:listitem",
                "startTime": 0.0
            },
            {
                "duration": 100.0,
                "entryType": "measure",
                "name": "lh:audit:meta-refresh",
                "startTime": 0.0
            },
            {
                "duration": 100.0,
                "entryType": "measure",
                "name": "lh:audit:meta-viewport",
                "startTime": 0.0
            },
            {
                "duration": 100.0,
                "entryType": "measure",
                "name": "lh:audit:object-alt",
                "startTime": 0.0
            },
            {
                "duration": 100.0,
                "entryType": "measure",
                "name": "lh:audit:tabindex",
                "startTime": 0.0
            },
            {
                "duration": 100.0,
                "entryType": "measure",
                "name": "lh:audit:td-headers-attr",
                "startTime": 0.0
            },
            {
                "duration": 100.0,
                "entryType": "measure",
                "name": "lh:audit:th-has-data-cells",
                "startTime": 0.0
            },
            {
                "duration": 100.0,
                "entryType": "measure",
                "name": "lh:audit:valid-lang",
                "startTime": 0.0
            },
            {
                "duration": 100.0,
                "entryType": "measure",
                "name": "lh:audit:video-caption",
                "startTime": 0.0
            },
            {
                "duration": 100.0,
                "entryType": "measure",
                "name": "lh:audit:video-description",
                "startTime": 0.0
            },
            {
                "duration": 100.0,
                "entryType": "measure",
                "name": "lh:audit:custom-controls-labels",
                "startTime": 0.0
            },
            {
                "duration": 100.0,
                "entryType": "measure",
                "name": "lh:audit:custom-controls-roles",
                "startTime": 0.0
            },
            {
                "duration": 100.0,
                "entryType": "measure",
                "name": "lh:audit:focus-traps",
                "startTime": 0.0
            },
            {
                "duration": 100.0,
                "entryType": "measure",
                "name": "lh:audit:focusable-controls",
                "startTime": 0.0
            },
            {
                "duration": 100.0,
                "entryType": "measure",
                "name": "lh:audit:heading-levels",
                "startTime": 0.0
            },
            {
                "duration": 100.0,
                "entryType": "measure",
                "name": "lh:audit:interactive-element-affordance",
                "startTime": 0.0
            },
            {
                "duration": 100.0,
                "entryType": "measure",
                "name": "lh:audit:logical-tab-order",
                "startTime": 0.0
            },
            {
                "duration": 100.0,
                "entryType": "measure",
                "name": "lh:audit:managed-focus",
                "startTime": 0.0
            },
            {
                "duration": 100.0,
                "entryType": "measure",
                "name": "lh:audit:offscreen-content-hidden",
                "startTime": 0.0
            },
            {
                "duration": 100.0,
                "entryType": "measure",
                "name": "lh:audit:use-landmarks",
                "startTime": 0.0
            },
            {
                "duration": 100.0,
                "entryType": "measure",
                "name": "lh:audit:visual-order-follows-dom",
                "startTime": 0.0
            },
            {
                "duration": 100.0,
                "entryType": "measure",
                "name": "lh:audit:uses-long-cache-ttl",
                "startTime": 0.0
            },
            {
                "duration": 100.0,
                "entryType": "measure",
                "name": "lh:audit:total-byte-weight",
                "startTime": 0.0
            },
            {
                "duration": 100.0,
                "entryType": "measure",
                "name": "lh:audit:offscreen-images",
                "startTime": 0.0
            },
            {
                "duration": 100.0,
                "entryType": "measure",
                "name": "lh:audit:render-blocking-resources",
                "startTime": 0.0
            },
            {
                "duration": 100.0,
                "entryType": "measure",
                "name": "lh:computed:FirstContentfulPaint",
                "startTime": 0.0
            },
            {
                "duration": 100.0,
                "entryType": "measure",
                "name": "lh:computed:LanternFirstContentfulPaint",
                "startTime": 0.0
            },
            {
                "duration": 100.0,
                "entryType": "measure",
                "name": "lh:audit:unminified-css",
                "startTime": 0.0
            },
            {
                "duration": 100.0,
                "entryType": "measure",
                "name": "lh:audit:unminified-javascript",
                "startTime": 0.0
            },
            {
                "duration": 100.0,
                "entryType": "measure",
                "name": "lh:audit:unused-css-rules",
                "startTime": 0.0
            },
            {
                "duration": 100.0,
                "entryType": "measure",
                "name": "lh:audit:uses-webp-images",
                "startTime": 0.0
            },
            {
                "duration": 100.0,
                "entryType": "measure",
                "name": "lh:audit:uses-optimized-images",
                "startTime": 0.0
            },
            {
                "duration": 100.0,
                "entryType": "measure",
                "name": "lh:audit:uses-text-compression",
                "startTime": 0.0
            },
            {
                "duration": 100.0,
                "entryType": "measure",
                "name": "lh:audit:uses-responsive-images",
                "startTime": 0.0
            },
            {
                "duration": 100.0,
                "entryType": "measure",
                "name": "lh:audit:efficient-animated-content",
                "startTime": 0.0
            },
            {
                "duration": 100.0,
                "entryType": "measure",
                "name": "lh:audit:appcache-manifest",
                "startTime": 0.0
            },
            {
                "duration": 100.0,
                "entryType": "measure",
                "name": "lh:audit:doctype",
                "startTime": 0.0
            },
            {
                "duration": 100.0,
                "entryType": "measure",
                "name": "lh:audit:dom-size",
                "startTime": 0.0
            },
            {
                "duration": 100.0,
                "entryType": "measure",
                "name": "lh:audit:external-anchors-use-rel-noopener",
                "startTime": 0.0
            },
            {
                "duration": 100.0,
                "entryType": "measure",
                "name": "lh:audit:geolocation-on-start",
                "startTime": 0.0
            },
            {
                "duration": 100.0,
                "entryType": "measure",
                "name": "lh:audit:no-document-write",
                "startTime": 0.0
            },
            {
                "duration": 100.0,
                "entryType": "measure",
                "name": "lh:audit:no-vulnerable-libraries",
                "startTime": 0.0
            },
            {
                "duration": 100.0,
                "entryType": "measure",
                "name": "lh:audit:js-libraries",
                "startTime": 0.0
            },
            {
                "duration": 100.0,
                "entryType": "measure",
                "name": "lh:audit:notification-on-start",
                "startTime": 0.0
            },
            {
                "duration": 100.0,
                "entryType": "measure",
                "name": "lh:audit:password-inputs-can-be-pasted-into",
                "startTime": 0.0
            },
            {
                "duration": 100.0,
                "entryType": "measure",
                "name": "lh:audit:uses-http2",
                "startTime": 0.0
            },
            {
                "duration": 100.0,
                "entryType": "measure",
                "name": "lh:audit:uses-passive-event-listeners",
                "startTime": 0.0
            },
            {
                "duration": 100.0,
                "entryType": "measure",
                "name": "lh:audit:meta-description",
                "startTime": 0.0
            },
            {
                "duration": 100.0,
                "entryType": "measure",
                "name": "lh:audit:http-status-code",
                "startTime": 0.0
            },
            {
                "duration": 100.0,
                "entryType": "measure",
                "name": "lh:audit:font-size",
                "startTime": 0.0
            },
            {
                "duration": 100.0,
                "entryType": "measure",
                "name": "lh:audit:link-text",
                "startTime": 0.0
            },
            {
                "duration": 100.0,
                "entryType": "measure",
                "name": "lh:audit:is-crawlable",
                "startTime": 0.0
            },
            {
                "duration": 100.0,
                "entryType": "measure",
                "name": "lh:audit:robots-txt",
                "startTime": 0.0
            },
            {
                "duration": 100.0,
                "entryType": "measure",
                "name": "lh:audit:tap-targets",
                "startTime": 0.0
            },
            {
                "duration": 100.0,
                "entryType": "measure",
                "name": "lh:audit:hreflang",
                "startTime": 0.0
            },
            {
                "duration": 100.0,
                "entryType": "measure",
                "name": "lh:audit:plugins",
                "startTime": 0.0
            },
            {
                "duration": 100.0,
                "entryType": "measure",
                "name": "lh:audit:canonical",
                "startTime": 0.0
            },
            {
                "duration": 100.0,
                "entryType": "measure",
                "name": "lh:audit:structured-data",
                "startTime": 0.0
            },
            {
                "duration": 100.0,
                "entryType": "measure",
                "name": "lh:runner:generate",
                "startTime": 0.0
            }
        ],
        "total": 12345.6789
    },
    "userAgent": "Mozilla/5.0 (Macintosh; Intel Mac OS X 10_13_3) AppleWebKit/537.36 (KHTML, like Gecko) Chrome/66.0.3358.0 Safari/537.36"
}<|MERGE_RESOLUTION|>--- conflicted
+++ resolved
@@ -4510,11 +4510,13 @@
             {
                 "duration": 100.0,
                 "entryType": "measure",
-<<<<<<< HEAD
+                "name": "lh:audit:third-party-summary",
+                "startTime": 0.0
+            },
+            {
+                "duration": 100.0,
+                "entryType": "measure",
                 "name": "lh:audit:polyfills",
-=======
-                "name": "lh:audit:third-party-summary",
->>>>>>> 6794e2e6
                 "startTime": 0.0
             },
             {
