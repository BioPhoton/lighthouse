/**
 * @license
 * Copyright 2017 The Lighthouse Authors. All Rights Reserved.
 *
 * Licensed under the Apache License, Version 2.0 (the "License");
 * you may not use this file except in compliance with the License.
 * You may obtain a copy of the License at
 *
 *      http://www.apache.org/licenses/LICENSE-2.0
 *
 * Unless required by applicable law or agreed to in writing, software
 * distributed under the License is distributed on an "AS-IS" BASIS,
 * WITHOUT WARRANTIES OR CONDITIONS OF ANY KIND, either express or implied.
 * See the License for the specific language governing permissions and
 * limitations under the License.
 */
'use strict';

/** @template T @typedef {import('./i18n').I18n<T>} I18n */

const ELLIPSIS = '\u2026';
const NBSP = '\xa0';
const PASS_THRESHOLD = 0.9;
const SCREENSHOT_PREFIX = 'data:image/jpeg;base64,';

const RATINGS = {
  PASS: {label: 'pass', minScore: PASS_THRESHOLD},
  AVERAGE: {label: 'average', minScore: 0.5},
  FAIL: {label: 'fail'},
  ERROR: {label: 'error'},
};

// 25 most used tld plus one domains (aka public suffixes) from http archive.
// @see https://github.com/GoogleChrome/lighthouse/pull/5065#discussion_r191926212
// The canonical list is https://publicsuffix.org/learn/ but we're only using subset to conserve bytes
const listOfTlds = [
  'com', 'co', 'gov', 'edu', 'ac', 'org', 'go', 'gob', 'or', 'net', 'in', 'ne', 'nic', 'gouv',
  'web', 'spb', 'blog', 'jus', 'kiev', 'mil', 'wi', 'qc', 'ca', 'bel', 'on',
];

export class Util {
  static get PASS_THRESHOLD() {
    return PASS_THRESHOLD;
  }

  static get MS_DISPLAY_VALUE() {
    return `%10d${NBSP}ms`;
  }

  /**
   * Returns a new LHR that's reshaped for slightly better ergonomics within the report rendereer.
   * Also, sets up the localized UI strings used within renderer and makes changes to old LHRs to be
   * compatible with current renderer.
   * The LHR passed in is not mutated.
   * TODO(team): we all agree the LHR shape change is technical debt we should fix
   * @param {LH.Result} result
   * @return {LH.ReportResult}
   */
  static prepareReportResult(result) {
    // If any mutations happen to the report within the renderers, we want the original object untouched
    const clone = /** @type {LH.ReportResult} */ (JSON.parse(JSON.stringify(result)));

    // If LHR is older (≤3.0.3), it has no locale setting. Set default.
    if (!clone.configSettings.locale) {
      clone.configSettings.locale = 'en';
    }
    if (!clone.configSettings.formFactor) {
      // @ts-expect-error fallback handling for emulatedFormFactor
      clone.configSettings.formFactor = clone.configSettings.emulatedFormFactor;
    }

    for (const audit of Object.values(clone.audits)) {
      // Turn 'not-applicable' (LHR <4.0) and 'not_applicable' (older proto versions)
      // into 'notApplicable' (LHR ≥4.0).
      // @ts-expect-error tsc rightly flags that these values shouldn't occur.
      // eslint-disable-next-line max-len
      if (audit.scoreDisplayMode === 'not_applicable' || audit.scoreDisplayMode === 'not-applicable') {
        audit.scoreDisplayMode = 'notApplicable';
      }

      if (audit.details) {
        // Turn `auditDetails.type` of undefined (LHR <4.2) and 'diagnostic' (LHR <5.0)
        // into 'debugdata' (LHR ≥5.0).
        // @ts-expect-error tsc rightly flags that these values shouldn't occur.
        if (audit.details.type === undefined || audit.details.type === 'diagnostic') {
          // @ts-expect-error details is of type never.
          audit.details.type = 'debugdata';
        }

        // Add the jpg data URL prefix to filmstrip screenshots without them (LHR <5.0).
        if (audit.details.type === 'filmstrip') {
          for (const screenshot of audit.details.items) {
            if (!screenshot.data.startsWith(SCREENSHOT_PREFIX)) {
              screenshot.data = SCREENSHOT_PREFIX + screenshot.data;
            }
          }
        }
      }
    }

    // For convenience, smoosh all AuditResults into their auditRef (which has just weight & group)
    if (typeof clone.categories !== 'object') throw new Error('No categories provided.');

    /** @type {Map<string, Array<LH.ReportResult.AuditRef>>} */
    const relevantAuditToMetricsMap = new Map();

    for (const category of Object.values(clone.categories)) {
      // Make basic lookup table for relevantAudits
      category.auditRefs.forEach(metricRef => {
        if (!metricRef.relevantAudits) return;
        metricRef.relevantAudits.forEach(auditId => {
          const arr = relevantAuditToMetricsMap.get(auditId) || [];
          arr.push(metricRef);
          relevantAuditToMetricsMap.set(auditId, arr);
        });
      });

      category.auditRefs.forEach(auditRef => {
        const result = clone.audits[auditRef.id];
        auditRef.result = result;

        // Attach any relevantMetric auditRefs
        if (relevantAuditToMetricsMap.has(auditRef.id)) {
          auditRef.relevantMetrics = relevantAuditToMetricsMap.get(auditRef.id);
        }

        // attach the stackpacks to the auditRef object
        if (clone.stackPacks) {
          clone.stackPacks.forEach(pack => {
            if (pack.descriptions[auditRef.id]) {
              auditRef.stackPacks = auditRef.stackPacks || [];
              auditRef.stackPacks.push({
                title: pack.title,
                iconDataURL: pack.iconDataURL,
                description: pack.descriptions[auditRef.id],
              });
            }
          });
        }
      });
    }

    return clone;
  }

  /**
   * Used to determine if the "passed" for the purposes of showing up in the "failed" or "passed"
   * sections of the report.
   *
   * @param {{score: (number|null), scoreDisplayMode: string}} audit
   * @return {boolean}
   */
  static showAsPassed(audit) {
    switch (audit.scoreDisplayMode) {
      case 'manual':
      case 'notApplicable':
        return true;
      case 'error':
      case 'informative':
        return false;
      case 'numeric':
      case 'binary':
      default:
        return Number(audit.score) >= RATINGS.PASS.minScore;
    }
  }

  /**
   * Convert a score to a rating label.
   * @param {number|null} score
   * @param {string=} scoreDisplayMode
   * @return {string}
   */
  static calculateRating(score, scoreDisplayMode) {
    // Handle edge cases first, manual and not applicable receive 'pass', errored audits receive 'error'
    if (scoreDisplayMode === 'manual' || scoreDisplayMode === 'notApplicable') {
      return RATINGS.PASS.label;
    } else if (scoreDisplayMode === 'error') {
      return RATINGS.ERROR.label;
    } else if (score === null) {
      return RATINGS.FAIL.label;
    }

    // At this point, we're rating a standard binary/numeric audit
    let rating = RATINGS.FAIL.label;
    if (score >= RATINGS.PASS.minScore) {
      rating = RATINGS.PASS.label;
    } else if (score >= RATINGS.AVERAGE.minScore) {
      rating = RATINGS.AVERAGE.label;
    }
    return rating;
  }

  /**
   * Split a string by markdown code spans (enclosed in `backticks`), splitting
   * into segments that were enclosed in backticks (marked as `isCode === true`)
   * and those that outside the backticks (`isCode === false`).
   * @param {string} text
   * @return {Array<{isCode: true, text: string}|{isCode: false, text: string}>}
   */
  static splitMarkdownCodeSpans(text) {
    /** @type {Array<{isCode: true, text: string}|{isCode: false, text: string}>} */
    const segments = [];

    // Split on backticked code spans.
    const parts = text.split(/`(.*?)`/g);
    for (let i = 0; i < parts.length; i ++) {
      const text = parts[i];

      // Empty strings are an artifact of splitting, not meaningful.
      if (!text) continue;

      // Alternates between plain text and code segments.
      const isCode = i % 2 !== 0;
      segments.push({
        isCode,
        text,
      });
    }

    return segments;
  }

  /**
   * Split a string on markdown links (e.g. [some link](https://...)) into
   * segments of plain text that weren't part of a link (marked as
   * `isLink === false`), and segments with text content and a URL that did make
   * up a link (marked as `isLink === true`).
   * @param {string} text
   * @return {Array<{isLink: true, text: string, linkHref: string}|{isLink: false, text: string}>}
   */
  static splitMarkdownLink(text) {
    /** @type {Array<{isLink: true, text: string, linkHref: string}|{isLink: false, text: string}>} */
    const segments = [];

    const parts = text.split(/\[([^\]]+?)\]\((https?:\/\/.*?)\)/g);
    while (parts.length) {
      // Shift off the same number of elements as the pre-split and capture groups.
      const [preambleText, linkText, linkHref] = parts.splice(0, 3);

      if (preambleText) { // Skip empty text as it's an artifact of splitting, not meaningful.
        segments.push({
          isLink: false,
          text: preambleText,
        });
      }

      // Append link if there are any.
      if (linkText && linkHref) {
        segments.push({
          isLink: true,
          text: linkText,
          linkHref,
        });
      }
    }

    return segments;
  }

  /**
   * @param {URL} parsedUrl
   * @param {{numPathParts?: number, preserveQuery?: boolean, preserveHost?: boolean}=} options
   * @return {string}
   */
  static getURLDisplayName(parsedUrl, options) {
    // Closure optional properties aren't optional in tsc, so fallback needs undefined  values.
    options = options || {numPathParts: undefined, preserveQuery: undefined,
      preserveHost: undefined};
    const numPathParts = options.numPathParts !== undefined ? options.numPathParts : 2;
    const preserveQuery = options.preserveQuery !== undefined ? options.preserveQuery : true;
    const preserveHost = options.preserveHost || false;

    let name;

    if (parsedUrl.protocol === 'about:' || parsedUrl.protocol === 'data:') {
      // Handle 'about:*' and 'data:*' URLs specially since they have no path.
      name = parsedUrl.href;
    } else {
      name = parsedUrl.pathname;
      const parts = name.split('/').filter(part => part.length);
      if (numPathParts && parts.length > numPathParts) {
        name = ELLIPSIS + parts.slice(-1 * numPathParts).join('/');
      }

      if (preserveHost) {
        name = `${parsedUrl.host}/${name.replace(/^\//, '')}`;
      }
      if (preserveQuery) {
        name = `${name}${parsedUrl.search}`;
      }
    }

    const MAX_LENGTH = 64;
    // Always elide hexadecimal hash
    name = name.replace(/([a-f0-9]{7})[a-f0-9]{13}[a-f0-9]*/g, `$1${ELLIPSIS}`);
    // Also elide other hash-like mixed-case strings
    name = name.replace(/([a-zA-Z0-9-_]{9})(?=.*[a-z])(?=.*[A-Z])(?=.*[0-9])[a-zA-Z0-9-_]{10,}/g,
      `$1${ELLIPSIS}`);
    // Also elide long number sequences
    name = name.replace(/(\d{3})\d{6,}/g, `$1${ELLIPSIS}`);
    // Merge any adjacent ellipses
    name = name.replace(/\u2026+/g, ELLIPSIS);

    // Elide query params first
    if (name.length > MAX_LENGTH && name.includes('?')) {
      // Try to leave the first query parameter intact
      name = name.replace(/\?([^=]*)(=)?.*/, `?$1$2${ELLIPSIS}`);

      // Remove it all if it's still too long
      if (name.length > MAX_LENGTH) {
        name = name.replace(/\?.*/, `?${ELLIPSIS}`);
      }
    }

    // Elide too long names next
    if (name.length > MAX_LENGTH) {
      const dotIndex = name.lastIndexOf('.');
      if (dotIndex >= 0) {
        name = name.slice(0, MAX_LENGTH - 1 - (name.length - dotIndex)) +
          // Show file extension
          `${ELLIPSIS}${name.slice(dotIndex)}`;
      } else {
        name = name.slice(0, MAX_LENGTH - 1) + ELLIPSIS;
      }
    }

    return name;
  }

  /**
   * Split a URL into a file, hostname and origin for easy display.
   * @param {string} url
   * @return {{file: string, hostname: string, origin: string}}
   */
  static parseURL(url) {
    const parsedUrl = new URL(url);
    return {
      file: Util.getURLDisplayName(parsedUrl),
      hostname: parsedUrl.hostname,
      origin: parsedUrl.origin,
    };
  }

  /**
   * @param {string|URL} value
   * @return {!URL}
   */
  static createOrReturnURL(value) {
    if (value instanceof URL) {
      return value;
    }

    return new URL(value);
  }

  /**
   * Gets the tld of a domain
   *
   * @param {string} hostname
   * @return {string} tld
   */
  static getTld(hostname) {
    const tlds = hostname.split('.').slice(-2);

    if (!listOfTlds.includes(tlds[0])) {
      return `.${tlds[tlds.length - 1]}`;
    }

    return `.${tlds.join('.')}`;
  }

  /**
   * Returns a primary domain for provided hostname (e.g. www.example.com -> example.com).
   * @param {string|URL} url hostname or URL object
   * @returns {string}
   */
  static getRootDomain(url) {
    const hostname = Util.createOrReturnURL(url).hostname;
    const tld = Util.getTld(hostname);

    // tld is .com or .co.uk which means we means that length is 1 to big
    // .com => 2 & .co.uk => 3
    const splitTld = tld.split('.');

    // get TLD + root domain
    return hostname.split('.').slice(-splitTld.length).join('.');
  }

  /**
   * @param {LH.Config.Settings} settings
   * @return {!Array<{name: string, description: string}>}
   */
  static getEnvironmentDisplayValues(settings) {
    const emulationDesc = Util.getEmulationDescriptions(settings);

    return [
      {
        name: Util.i18n.strings.runtimeSettingsDevice,
        description: emulationDesc.deviceEmulation,
      },
      {
        name: Util.i18n.strings.runtimeSettingsNetworkThrottling,
        description: emulationDesc.networkThrottling,
      },
      {
        name: Util.i18n.strings.runtimeSettingsCPUThrottling,
        description: emulationDesc.cpuThrottling,
      },
    ];
  }

  /**
   * @param {LH.Config.Settings} settings
   * @return {{deviceEmulation: string, networkThrottling: string, cpuThrottling: string}}
   */
  static getEmulationDescriptions(settings) {
    let cpuThrottling;
    let networkThrottling;

    const throttling = settings.throttling;

    switch (settings.throttlingMethod) {
      case 'provided':
        cpuThrottling = Util.i18n.strings.throttlingProvided;
        networkThrottling = Util.i18n.strings.throttlingProvided;
        break;
      case 'devtools': {
        const {cpuSlowdownMultiplier, requestLatencyMs} = throttling;
        cpuThrottling = `${Util.i18n.formatNumber(cpuSlowdownMultiplier)}x slowdown (DevTools)`;
        networkThrottling = `${Util.i18n.formatNumber(requestLatencyMs)}${NBSP}ms HTTP RTT, ` +
          `${Util.i18n.formatNumber(throttling.downloadThroughputKbps)}${NBSP}Kbps down, ` +
          `${Util.i18n.formatNumber(throttling.uploadThroughputKbps)}${NBSP}Kbps up (DevTools)`;
        break;
      }
      case 'simulate': {
        const {cpuSlowdownMultiplier, rttMs, throughputKbps} = throttling;
        cpuThrottling = `${Util.i18n.formatNumber(cpuSlowdownMultiplier)}x slowdown (Simulated)`;
        networkThrottling = `${Util.i18n.formatNumber(rttMs)}${NBSP}ms TCP RTT, ` +
          `${Util.i18n.formatNumber(throughputKbps)}${NBSP}Kbps throughput (Simulated)`;
        break;
      }
      default:
        cpuThrottling = Util.i18n.strings.runtimeUnknown;
        networkThrottling = Util.i18n.strings.runtimeUnknown;
    }

    // TODO(paulirish): revise Runtime Settings strings: https://github.com/GoogleChrome/lighthouse/pull/11796
    const deviceEmulation = {
      mobile: Util.i18n.strings.runtimeMobileEmulation,
      desktop: Util.i18n.strings.runtimeDesktopEmulation,
    }[settings.formFactor] || Util.i18n.strings.runtimeNoEmulation;

    return {
      deviceEmulation,
      cpuThrottling,
      networkThrottling,
    };
  }

  /**
   * Returns only lines that are near a message, or the first few lines if there are
   * no line messages.
   * @param {LH.Audit.Details.SnippetValue['lines']} lines
   * @param {LH.Audit.Details.SnippetValue['lineMessages']} lineMessages
   * @param {number} surroundingLineCount Number of lines to include before and after
   * the message. If this is e.g. 2 this function might return 5 lines.
   */
  static filterRelevantLines(lines, lineMessages, surroundingLineCount) {
    if (lineMessages.length === 0) {
      // no lines with messages, just return the first bunch of lines
      return lines.slice(0, surroundingLineCount * 2 + 1);
    }

    const minGapSize = 3;
    const lineNumbersToKeep = new Set();
    // Sort messages so we can check lineNumbersToKeep to see how big the gap to
    // the previous line is.
    lineMessages = lineMessages.sort((a, b) => (a.lineNumber || 0) - (b.lineNumber || 0));
    lineMessages.forEach(({lineNumber}) => {
      let firstSurroundingLineNumber = lineNumber - surroundingLineCount;
      let lastSurroundingLineNumber = lineNumber + surroundingLineCount;

      while (firstSurroundingLineNumber < 1) {
        // make sure we still show (surroundingLineCount * 2 + 1) lines in total
        firstSurroundingLineNumber++;
        lastSurroundingLineNumber++;
      }
      // If only a few lines would be omitted normally then we prefer to include
      // extra lines to avoid the tiny gap
      if (lineNumbersToKeep.has(firstSurroundingLineNumber - minGapSize - 1)) {
        firstSurroundingLineNumber -= minGapSize;
      }
      for (let i = firstSurroundingLineNumber; i <= lastSurroundingLineNumber; i++) {
        const surroundingLineNumber = i;
        lineNumbersToKeep.add(surroundingLineNumber);
      }
    });

    return lines.filter(line => lineNumbersToKeep.has(line.lineNumber));
  }

  /**
   * @param {string} categoryId
   */
  static isPluginCategory(categoryId) {
    return categoryId.startsWith('lighthouse-plugin-');
  }
}

/**
 * Some parts of the report renderer require data found on the LHR. Instead of wiring it
 * through, we have this global.
 * @type {LH.ReportResult | null}
 */
Util.reportJson = null;

/**
 * An always-increasing counter for making unique SVG ID suffixes.
 */
Util.getUniqueSuffix = (() => {
  let svgSuffix = 0;
  return function() {
    return svgSuffix++;
  };
})();

/** @type {I18n<typeof Util['UIStrings']>} */
// @ts-expect-error: Is set in report renderer.
Util.i18n = null;

/**
 * Report-renderer-specific strings.
 */
Util.UIStrings = {
  /** Disclaimer shown to users below the metric values (First Contentful Paint, Time to Interactive, etc) to warn them that the numbers they see will likely change slightly the next time they run Lighthouse. */
  varianceDisclaimer: 'Values are estimated and may vary. The [performance score is calculated](https://web.dev/performance-scoring/) directly from these metrics.',
  /** Text link pointing to an interactive calculator that explains Lighthouse scoring. The link text should be fairly short. */
  calculatorLink: 'See calculator.',
  /** Label preceding a radio control for filtering the list of audits. The radio choices are various performance metrics (FCP, LCP, TBT), and if chosen, the audits in the report are hidden if they are not relevant to the selected metric. */
  showRelevantAudits: 'Show audits relevant to:',
  /** Column heading label for the listing of opportunity audits. Each audit title represents an opportunity. There are only 2 columns, so no strict character limit.  */
  opportunityResourceColumnLabel: 'Opportunity',
  /** Column heading label for the estimated page load savings of opportunity audits. Estimated Savings is the total amount of time (in seconds) that Lighthouse computed could be reduced from the total page load time, if the suggested action is taken. There are only 2 columns, so no strict character limit. */
  opportunitySavingsColumnLabel: 'Estimated Savings',

  /** An error string displayed next to a particular audit when it has errored, but not provided any specific error message. */
  errorMissingAuditInfo: 'Report error: no audit information',
  /** A label, shown next to an audit title or metric title, indicating that there was an error computing it. The user can hover on the label to reveal a tooltip with the extended error message. Translation should be short (< 20 characters). */
  errorLabel: 'Error!',
  /** This label is shown above a bulleted list of warnings. It is shown directly below an audit that produced warnings. Warnings describe situations the user should be aware of, as Lighthouse was unable to complete all the work required on this audit. For example, The 'Unable to decode image (biglogo.jpg)' warning may show up below an image encoding audit. */
  warningHeader: 'Warnings: ',
  /** Section heading shown above a list of passed audits that contain warnings. Audits under this section do not negatively impact the score, but Lighthouse has generated some potentially actionable suggestions that should be reviewed. This section is expanded by default and displays after the failing audits. */
  warningAuditsGroupTitle: 'Passed audits but with warnings',
  /** Section heading shown above a list of audits that are passing. 'Passed' here refers to a passing grade. This section is collapsed by default, as the user should be focusing on the failed audits instead. Users can click this heading to reveal the list. */
  passedAuditsGroupTitle: 'Passed audits',
  /** Section heading shown above a list of audits that do not apply to the page. For example, if an audit is 'Are images optimized?', but the page has no images on it, the audit will be marked as not applicable. This is neither passing or failing. This section is collapsed by default, as the user should be focusing on the failed audits instead. Users can click this heading to reveal the list. */
  notApplicableAuditsGroupTitle: 'Not applicable',
  /** Section heading shown above a list of audits that were not computed by Lighthouse. They serve as a list of suggestions for the user to go and manually check. For example, Lighthouse can't automate testing cross-browser compatibility, so that is listed within this section, so the user is reminded to test it themselves. This section is collapsed by default, as the user should be focusing on the failed audits instead. Users can click this heading to reveal the list. */
  manualAuditsGroupTitle: 'Additional items to manually check',

  /** Label shown preceding any important warnings that may have invalidated the entire report. For example, if the user has Chrome extensions installed, they may add enough performance overhead that Lighthouse's performance metrics are unreliable. If shown, this will be displayed at the top of the report UI. */
  toplevelWarningsMessage: 'There were issues affecting this run of Lighthouse:',

  /** String of text shown in a graphical representation of the flow of network requests for the web page. This label represents the initial network request that fetches an HTML page. This navigation may be redirected (eg. Initial navigation to http://example.com redirects to https://www.example.com). */
  crcInitialNavigation: 'Initial Navigation',
  /** Label of value shown in the summary of critical request chains. Refers to the total amount of time (milliseconds) of the longest critical path chain/sequence of network requests. Example value: 2310 ms */
  crcLongestDurationLabel: 'Maximum critical path latency:',

  /** Label for button that shows all lines of the snippet when clicked */
  snippetExpandButtonLabel: 'Expand snippet',
  /** Label for button that only shows a few lines of the snippet when clicked */
  snippetCollapseButtonLabel: 'Collapse snippet',

  /** Explanation shown to users below performance results to inform them that the test was done with a 4G network connection and to warn them that the numbers they see will likely change slightly the next time they run Lighthouse. 'Lighthouse' becomes link text to additional documentation. */
  lsPerformanceCategoryDescription: '[Lighthouse](https://developers.google.com/web/tools/lighthouse/) analysis of the current page on an emulated mobile network. Values are estimated and may vary.',
  /** Title of the lab data section of the Performance category. Within this section are various speed metrics which quantify the pageload performance into values presented in seconds and milliseconds. "Lab" is an abbreviated form of "laboratory", and refers to the fact that the data is from a controlled test of a website, not measurements from real users visiting that site.  */
  labDataTitle: 'Lab Data',

  /** This label is for a checkbox above a table of items loaded by a web page. The checkbox is used to show or hide third-party (or "3rd-party") resources in the table, where "third-party resources" refers to items loaded by a web page from URLs that aren't controlled by the owner of the web page. */
  thirdPartyResourcesLabel: 'Show 3rd-party resources',
  /** This label is for a button that opens a new tab to a webapp called "Treemap", which is a nested visual representation of a heierarchy of data releated to the reports (script bytes and coverage, resource breakdown, etc.) */
  viewTreemapLabel: 'View Treemap',

  /** Option in a dropdown menu that opens a small, summary report in a print dialog.  */
  dropdownPrintSummary: 'Print Summary',
  /** Option in a dropdown menu that opens a full Lighthouse report in a print dialog.  */
  dropdownPrintExpanded: 'Print Expanded',
  /** Option in a dropdown menu that copies the Lighthouse JSON object to the system clipboard. */
  dropdownCopyJSON: 'Copy JSON',
  /** Option in a dropdown menu that saves the Lighthouse report HTML locally to the system as a '.html' file. */
  dropdownSaveHTML: 'Save as HTML',
  /** Option in a dropdown menu that saves the Lighthouse JSON object to the local system as a '.json' file. */
  dropdownSaveJSON: 'Save as JSON',
  /** Option in a dropdown menu that opens the current report in the Lighthouse Viewer Application. */
  dropdownViewer: 'Open in Viewer',
  /** Option in a dropdown menu that saves the current report as a new GitHub Gist. */
  dropdownSaveGist: 'Save as Gist',
  /** Option in a dropdown menu that toggles the themeing of the report between Light(default) and Dark themes. */
  dropdownDarkTheme: 'Toggle Dark Theme',

  /** Title of the Runtime settings table in a Lighthouse report.  Runtime settings are the environment configurations that a specific report used at auditing time. */
  runtimeSettingsTitle: 'Runtime Settings',
  /** Label for a row in a table that shows the URL that was audited during a Lighthouse run. */
  runtimeSettingsUrl: 'URL',
  /** Label for a row in a table that shows the time at which a Lighthouse run was conducted; formatted as a timestamp, e.g. Jan 1, 1970 12:00 AM UTC. */
  runtimeSettingsFetchTime: 'Fetch Time',
  /** Label for a row in a table that describes the kind of device that was emulated for the Lighthouse run.  Example values for row elements: 'No Emulation', 'Emulated Desktop', etc. */
  runtimeSettingsDevice: 'Device',
  /** Label for a row in a table that describes the network throttling conditions that were used during a Lighthouse run, if any. */
  runtimeSettingsNetworkThrottling: 'Network throttling',
  /** Label for a row in a table that describes the CPU throttling conditions that were used during a Lighthouse run, if any.*/
  runtimeSettingsCPUThrottling: 'CPU throttling',
  /** Label for a row in a table that shows in what tool Lighthouse is being run (e.g. The lighthouse CLI, Chrome DevTools, Lightrider, WebPageTest, etc). */
  runtimeSettingsChannel: 'Channel',
  /** Label for a row in a table that shows the User Agent that was detected on the Host machine that ran Lighthouse. */
  runtimeSettingsUA: 'User agent (host)',
  /** Label for a row in a table that shows the User Agent that was used to send out all network requests during the Lighthouse run. */
  runtimeSettingsUANetwork: 'User agent (network)',
  /** Label for a row in a table that shows the estimated CPU power of the machine running Lighthouse. Example row values: 532, 1492, 783. */
  runtimeSettingsBenchmark: 'CPU/Memory Power',
  /** Label for a row in a table that shows the version of the Axe library used. Example row values: 2.1.0, 3.2.3 */
  runtimeSettingsAxeVersion: 'Axe version',

  /** Label for button to create an issue against the Lighthouse GitHub project. */
  footerIssue: 'File an issue',

  /** Descriptive explanation for emulation setting when no device emulation is set. */
  runtimeNoEmulation: 'No emulation',
  /** Descriptive explanation for emulation setting when emulating a Moto G4 mobile device. */
  runtimeMobileEmulation: 'Emulated Moto G4',
  /** Descriptive explanation for emulation setting when emulating a generic desktop form factor, as opposed to a mobile-device like form factor. */
  runtimeDesktopEmulation: 'Emulated Desktop',
  /** Descriptive explanation for a runtime setting that is set to an unknown value. */
  runtimeUnknown: 'Unknown',

  /** Descriptive explanation for environment throttling that was provided by the runtime environment instead of provided by Lighthouse throttling. */
  throttlingProvided: 'Provided by environment',
<<<<<<< HEAD
};
=======
};

if (typeof module !== 'undefined' && module.exports) {
  module.exports = Util;
} else {
  self.Util = Util;
}

// TODO(esmodules): export these strings too, then collect-strings will work when this file is esm.
// export const UIStrings = Util.UIStrings;
>>>>>>> 258dcaf4
<|MERGE_RESOLUTION|>--- conflicted
+++ resolved
@@ -636,17 +636,6 @@
 
   /** Descriptive explanation for environment throttling that was provided by the runtime environment instead of provided by Lighthouse throttling. */
   throttlingProvided: 'Provided by environment',
-<<<<<<< HEAD
 };
-=======
-};
-
-if (typeof module !== 'undefined' && module.exports) {
-  module.exports = Util;
-} else {
-  self.Util = Util;
-}
-
-// TODO(esmodules): export these strings too, then collect-strings will work when this file is esm.
-// export const UIStrings = Util.UIStrings;
->>>>>>> 258dcaf4
+
+export const UIStrings = Util.UIStrings;