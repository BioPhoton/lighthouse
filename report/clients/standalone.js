--- conflicted
+++ resolved
@@ -18,11 +18,6 @@
 import {ReportRenderer} from '../renderer/report-renderer.js';
 import {ReportUIFeatures} from '../renderer/report-ui-features.js';
 
-<<<<<<< HEAD
-=======
-// Used by standalone.html
->>>>>>> 7d1cb5a8
-// eslint-disable-next-line no-unused-vars
 function __initLighthouseReport__() {
   const dom = new DOM(document);
   const renderer = new ReportRenderer(dom);
@@ -65,10 +60,6 @@
         break;
     }
   });
-<<<<<<< HEAD
-}
-=======
 }
 
-window.__initLighthouseReport__ = __initLighthouseReport__;
->>>>>>> 7d1cb5a8
+window.__initLighthouseReport__ = __initLighthouseReport__;