/**
 * @license
 * Copyright 2017 The Lighthouse Authors. All Rights Reserved.
 *
 * Licensed under the Apache License, Version 2.0 (the "License");
 * you may not use this file except in compliance with the License.
 * You may obtain a copy of the License at
 *
 *      http://www.apache.org/licenses/LICENSE-2.0
 *
 * Unless required by applicable law or agreed to in writing, software
 * distributed under the License is distributed on an "AS-IS" BASIS,
 * WITHOUT WARRANTIES OR CONDITIONS OF ANY KIND, either express or implied.
 * See the License for the specific language governing permissions and
 * limitations under the License.
 */

/*
  Naming convention:

  If a variable is used for a specific component: --{component}-{property name}-{modifier}

  Both {component} and {property name} should be kebab-case. If the target is the entire page,
  use 'report' for the component. The property name should not be abbreviated. Use the
  property name the variable is intended for - if it's used for multiple, a common descriptor
  is fine (ex: 'size' for a variable applied to 'width' and 'height'). If a variable is shared
  across multiple components, either create more variables or just drop the "{component}-"
  part of the name. Append any modifiers at the end (ex: 'big', 'dark').

  For colors: --color-{hue}-{intensity}

  {intensity} is the Material Design tag - 700, A700, etc.
*/
.lh-vars {
  /* Palette using Material Design Colors
   * https://www.materialui.co/colors */
  --color-amber-50: #FFF8E1;
  --color-blue-200: #90CAF9;
  --color-blue-900: #0D47A1;
  --color-blue-A700: #2962FF;
  --color-blue-primary: #06f;
  --color-cyan-500: #00BCD4;
  --color-gray-100: #F5F5F5;
  --color-gray-300: #CFCFCF;
  --color-gray-200: #E0E0E0;
  --color-gray-400: #BDBDBD;
  --color-gray-50: #FAFAFA;
  --color-gray-500: #9E9E9E;
  --color-gray-600: #757575;
  --color-gray-700: #616161;
  --color-gray-800: #424242;
  --color-gray-900: #212121;
  --color-gray: #000000;
  --color-green-700: #080;
  --color-green: #0c6;
  --color-lime-400: #D3E156;
  --color-orange-50: #FFF3E0;
  --color-orange-700: #C33300;
  --color-orange: #fa3;
  --color-red-700: #c00;
  --color-red: #f33;
  --color-teal-600: #00897B;
  --color-white: #FFFFFF;

  /* Context-specific colors */
  --color-average-secondary: var(--color-orange-700);
  --color-average: var(--color-orange);
  --color-fail-secondary: var(--color-red-700);
  --color-fail: var(--color-red);
  --color-hover: var(--color-gray-50);
  --color-informative: var(--color-blue-900);
  --color-pass-secondary: var(--color-green-700);
  --color-pass: var(--color-green);
  --color-not-applicable: var(--color-gray-600);

  /* Component variables */
  --audit-description-padding-left: calc(var(--score-icon-size) + var(--score-icon-margin-left) + var(--score-icon-margin-right));
  --audit-explanation-line-height: 16px;
  --audit-group-margin-bottom: calc(var(--default-padding) * 6);
  --audit-group-padding-vertical: 8px;
  --audit-margin-horizontal: 5px;
  --audit-padding-vertical: 8px;
  --category-padding: calc(var(--default-padding) * 6) calc(var(--default-padding) * 4) calc(var(--default-padding) * 4);
  --chevron-line-stroke: var(--color-gray-600);
  --chevron-size: 12px;
  --default-padding: 8px;
  --env-item-background-color: var(--color-gray-100);
  --env-item-font-size: 28px;
  --env-item-line-height: 36px;
  --env-item-padding: 10px 0px;
  --env-name-min-width: 220px;
  --footer-padding-vertical: 16px;
  --gauge-circle-size-big: 96px;
  --gauge-circle-size: 48px;
  --gauge-circle-size-sm: 32px;
  --gauge-label-font-size-big: 18px;
  --gauge-label-font-size: var(--report-font-size-secondary);
  --gauge-label-line-height-big: 24px;
  --gauge-label-line-height: var(--report-line-height-secondary);
  --gauge-percentage-font-size-big: 38px;
  --gauge-percentage-font-size: var(--report-font-size-secondary);
  --gauge-wrapper-width: 120px;
  --header-line-height: 24px;
  --highlighter-background-color: var(--report-text-color);
  --icon-square-size: calc(var(--score-icon-size) * 0.88);
  --image-preview-size: 48px;
  --link-color: var(--color-blue-primary);
  --locale-selector-background-color: var(--color-white);
  --metric-toggle-lines-fill: #7F7F7F;
  --metric-value-font-size: calc(var(--report-font-size) * 1.8);
  --metrics-toggle-background-color: var(--color-gray-200);
  --plugin-badge-background-color: var(--color-white);
  --plugin-badge-size-big: calc(var(--gauge-circle-size-big) / 2.7);
  --plugin-badge-size: calc(var(--gauge-circle-size) / 2.7);
  --plugin-icon-size: 65%;
  --pwa-icon-margin: 0 var(--default-padding);
  --pwa-icon-size: var(--topbar-logo-size);
  --report-background-color: #fff;
  --report-border-color-secondary: #ebebeb;
  --report-font-family-monospace: 'Roboto Mono', 'Menlo', 'dejavu sans mono', 'Consolas', 'Lucida Console', monospace;
  --report-font-family: Roboto, Helvetica, Arial, sans-serif;
  --report-font-size: 14px;
  --report-font-size-secondary: 12px;
  --report-icon-size: var(--score-icon-background-size);
  --report-line-height: 24px;
  --report-line-height-secondary: 20px;
  --report-min-width: 360px;
  --report-monospace-font-size: calc(var(--report-font-size) * 0.85);
  --report-text-color-secondary: var(--color-gray-800);
  --report-text-color: var(--color-gray-900);
  --report-content-width: calc(60 * var(--report-font-size)); /* defaults to 840px */
  --score-container-padding: 8px;
  --score-icon-background-size: 24px;
  --score-icon-margin-left: 6px;
  --score-icon-margin-right: 14px;
  --score-icon-margin: 0 var(--score-icon-margin-right) 0 var(--score-icon-margin-left);
  --score-icon-size: 12px;
  --score-icon-size-big: 16px;
  --screenshot-overlay-background: rgba(0, 0, 0, 0.3);
  --section-padding-vertical: calc(var(--default-padding) * 6);
  --snippet-background-color: var(--color-gray-50);
  --snippet-color: #0938C2;
  --sparkline-height: 5px;
  --stackpack-padding-horizontal: 10px;
  --sticky-header-background-color: var(--report-background-color);
  --table-higlight-background-color: hsla(210, 17%, 77%, 0.1);
  --tools-icon-color: var(--color-gray-600);
  --topbar-background-color: var(--color-white);
  --topbar-height: 32px;
  --topbar-logo-size: 24px;
  --topbar-padding: 0 8px;
  --toplevel-warning-background-color: hsla(30, 100%, 75%, 10%);
  --toplevel-warning-message-text-color: var(--color-average-secondary);
  --toplevel-warning-padding: 18px;
  --toplevel-warning-text-color: var(--report-text-color);

  /* SVGs */
  --plugin-icon-url-dark: url('data:image/svg+xml;utf8,<svg xmlns="http://www.w3.org/2000/svg" width="24px" height="24px" viewBox="0 0 24 24" fill="%23FFFFFF"><path d="M0 0h24v24H0z" fill="none"/><path d="M20.5 11H19V7c0-1.1-.9-2-2-2h-4V3.5C13 2.12 11.88 1 10.5 1S8 2.12 8 3.5V5H4c-1.1 0-1.99.9-1.99 2v3.8H3.5c1.49 0 2.7 1.21 2.7 2.7s-1.21 2.7-2.7 2.7H2V20c0 1.1.9 2 2 2h3.8v-1.5c0-1.49 1.21-2.7 2.7-2.7 1.49 0 2.7 1.21 2.7 2.7V22H17c1.1 0 2-.9 2-2v-4h1.5c1.38 0 2.5-1.12 2.5-2.5S21.88 11 20.5 11z"/></svg>');
  --plugin-icon-url: url('data:image/svg+xml;utf8,<svg xmlns="http://www.w3.org/2000/svg" width="24px" height="24px" viewBox="0 0 24 24" fill="%23757575"><path d="M0 0h24v24H0z" fill="none"/><path d="M20.5 11H19V7c0-1.1-.9-2-2-2h-4V3.5C13 2.12 11.88 1 10.5 1S8 2.12 8 3.5V5H4c-1.1 0-1.99.9-1.99 2v3.8H3.5c1.49 0 2.7 1.21 2.7 2.7s-1.21 2.7-2.7 2.7H2V20c0 1.1.9 2 2 2h3.8v-1.5c0-1.49 1.21-2.7 2.7-2.7 1.49 0 2.7 1.21 2.7 2.7V22H17c1.1 0 2-.9 2-2v-4h1.5c1.38 0 2.5-1.12 2.5-2.5S21.88 11 20.5 11z"/></svg>');

  --pass-icon-url: url('data:image/svg+xml;utf8,<svg xmlns="http://www.w3.org/2000/svg" viewBox="0 0 48 48"><title>check</title><path fill="%23178239" d="M24 4C12.95 4 4 12.95 4 24c0 11.04 8.95 20 20 20 11.04 0 20-8.96 20-20 0-11.05-8.96-20-20-20zm-4 30L10 24l2.83-2.83L20 28.34l15.17-15.17L38 16 20 34z"/></svg>');
  --average-icon-url: url('data:image/svg+xml;utf8,<svg xmlns="http://www.w3.org/2000/svg" viewBox="0 0 48 48"><title>info</title><path fill="%23E67700" d="M24 4C12.95 4 4 12.95 4 24s8.95 20 20 20 20-8.95 20-20S35.05 4 24 4zm2 30h-4V22h4v12zm0-16h-4v-4h4v4z"/></svg>');
  --fail-icon-url: url('data:image/svg+xml;utf8,<svg xmlns="http://www.w3.org/2000/svg" viewBox="0 0 48 48"><title>warn</title><path fill="%23C7221F" d="M2 42h44L24 4 2 42zm24-6h-4v-4h4v4zm0-8h-4v-8h4v8z"/></svg>');

  --pwa-installable-gray-url: url('data:image/svg+xml;utf8,<svg xmlns="http://www.w3.org/2000/svg"><g fill="none" fill-rule="nonzero"><circle fill="%23DAE0E3" cx="12" cy="12" r="12"/><path d="M12 5a7 7 0 1 0 0 14 7 7 0 0 0 0-14zm3.5 7.7h-2.8v2.8h-1.4v-2.8H8.5v-1.4h2.8V8.5h1.4v2.8h2.8v1.4z" fill="%23FFF"/></g></svg>');
  --pwa-optimized-gray-url: url('data:image/svg+xml;utf8,<svg xmlns="http://www.w3.org/2000/svg"><g fill="none" fill-rule="evenodd"><rect fill="%23DAE0E3" width="24" height="24" rx="12"/><path fill="%23FFF" d="M12 15.07l3.6 2.18-.95-4.1 3.18-2.76-4.2-.36L12 6.17l-1.64 3.86-4.2.36 3.2 2.76-.96 4.1z"/><path d="M5 5h14v14H5z"/></g></svg>');

  --pwa-installable-gray-url-dark: url('data:image/svg+xml;utf8,<svg xmlns="http://www.w3.org/2000/svg"><g fill="none" fill-rule="nonzero"><circle fill="%23424242" cx="12" cy="12" r="12"/><path d="M12 5a7 7 0 1 0 0 14 7 7 0 0 0 0-14zm3.5 7.7h-2.8v2.8h-1.4v-2.8H8.5v-1.4h2.8V8.5h1.4v2.8h2.8v1.4z" fill="%23FFF"/></g></svg>');
  --pwa-optimized-gray-url-dark: url('data:image/svg+xml;utf8,<svg xmlns="http://www.w3.org/2000/svg"><g fill="none" fill-rule="evenodd"><rect fill="%23424242" width="24" height="24" rx="12"/><path fill="%23FFF" d="M12 15.07l3.6 2.18-.95-4.1 3.18-2.76-4.2-.36L12 6.17l-1.64 3.86-4.2.36 3.2 2.76-.96 4.1z"/><path d="M5 5h14v14H5z"/></g></svg>');

  --pwa-installable-color-url: url('data:image/svg+xml;utf8,<svg xmlns="http://www.w3.org/2000/svg"><g fill-rule="nonzero" fill="none"><circle fill="%230CCE6B" cx="12" cy="12" r="12"/><path d="M12 5a7 7 0 1 0 0 14 7 7 0 0 0 0-14zm3.5 7.7h-2.8v2.8h-1.4v-2.8H8.5v-1.4h2.8V8.5h1.4v2.8h2.8v1.4z" fill="%23FFF"/></g></svg>');
  --pwa-optimized-color-url: url('data:image/svg+xml;utf8,<svg xmlns="http://www.w3.org/2000/svg"><g fill="none" fill-rule="evenodd"><rect fill="%230CCE6B" width="24" height="24" rx="12"/><path d="M5 5h14v14H5z"/><path fill="%23FFF" d="M12 15.07l3.6 2.18-.95-4.1 3.18-2.76-4.2-.36L12 6.17l-1.64 3.86-4.2.36 3.2 2.76-.96 4.1z"/></g></svg>');

  --swap-locale-icon-url: url('data:image/svg+xml;utf8,<svg xmlns="http://www.w3.org/2000/svg" height="24px" viewBox="0 0 24 24" width="24px" fill="#000000"><path d="M0 0h24v24H0V0z" fill="none"/><path d="M12.87 15.07l-2.54-2.51.03-.03c1.74-1.94 2.98-4.17 3.71-6.53H17V4h-7V2H8v2H1v1.99h11.17C11.5 7.92 10.44 9.75 9 11.35 8.07 10.32 7.3 9.19 6.69 8h-2c.73 1.63 1.73 3.17 2.98 4.56l-5.09 5.02L4 19l5-5 3.11 3.11.76-2.04zM18.5 10h-2L12 22h2l1.12-3h4.75L21 22h2l-4.5-12zm-2.62 7l1.62-4.33L19.12 17h-3.24z"/></svg>');
}

@media not print {
  .lh-dark {
    /* Pallete */
    --color-gray-200: var(--color-gray-800);
    --color-gray-300: #616161;
    --color-gray-400: var(--color-gray-600);
    --color-gray-700: var(--color-gray-400);
    --color-gray-50: #757575;
    --color-gray-600: var(--color-gray-500);
    --color-green-700: var(--color-green);
    --color-orange-700: var(--color-orange);
    --color-red-700: var(--color-red);
    --color-teal-600: var(--color-cyan-500);

    /* Context-specific colors */
    --color-hover: rgba(0, 0, 0, 0.2);
    --color-informative: var(--color-blue-200);

    /* Component variables */
    --env-item-background-color: #393535;
    --link-color: var(--color-blue-200);
    --locale-selector-background-color: var(--color-gray-200);
    --plugin-badge-background-color: var(--color-gray-800);
    --report-background-color: var(--color-gray-900);
    --report-border-color-secondary: var(--color-gray-200);
    --report-text-color-secondary: var(--color-gray-400);
    --report-text-color: var(--color-gray-100);
    --snippet-color: var(--color-cyan-500);
    --topbar-background-color: var(--color-gray);
    --toplevel-warning-background-color: hsl(33deg 14% 18%);
    --toplevel-warning-message-text-color: var(--color-orange-700);
    --toplevel-warning-text-color: var(--color-gray-100);

    /* SVGs */
    --plugin-icon-url: var(--plugin-icon-url-dark);
    --pwa-installable-gray-url: var(--pwa-installable-gray-url-dark);
    --pwa-optimized-gray-url: var(--pwa-optimized-gray-url-dark);
  }
}

@media only screen and (max-width: 480px) {
  .lh-vars {
    --audit-group-margin-bottom: 20px;
    --category-padding: 12px;
    --env-name-min-width: 120px;
    --gauge-circle-size-big: 96px;
    --gauge-circle-size: 72px;
    --gauge-label-font-size-big: 22px;
    --gauge-label-font-size: 14px;
    --gauge-label-line-height-big: 26px;
    --gauge-label-line-height: 20px;
    --gauge-percentage-font-size-big: 34px;
    --gauge-percentage-font-size: 26px;
    --gauge-wrapper-width: 112px;
    --header-padding: 16px 0 16px 0;
    --image-preview-size: 24px;
    --plugin-icon-size: 75%;
    --pwa-icon-margin: 0 7px 0 -3px;
    --report-font-size: 14px;
    --report-line-height: 20px;
    --score-icon-margin-left: 2px;
    --score-icon-size: 10px;
    --topbar-height: 28px;
    --topbar-logo-size: 20px;
  }

  /* Not enough space to adequately show the relative savings bars. */
  .lh-sparkline {
    display: none;
  }
}

.lh-vars.lh-devtools {
  --audit-explanation-line-height: 14px;
  --audit-group-margin-bottom: 20px;
  --audit-group-padding-vertical: 12px;
  --audit-padding-vertical: 4px;
  --category-padding: 12px;
  --default-padding: 12px;
  --env-name-min-width: 120px;
  --footer-padding-vertical: 8px;
  --gauge-circle-size-big: 72px;
  --gauge-circle-size: 64px;
  --gauge-label-font-size-big: 22px;
  --gauge-label-font-size: 14px;
  --gauge-label-line-height-big: 26px;
  --gauge-label-line-height: 20px;
  --gauge-percentage-font-size-big: 34px;
  --gauge-percentage-font-size: 26px;
  --gauge-wrapper-width: 97px;
  --header-line-height: 20px;
  --header-padding: 16px 0 16px 0;
  --screenshot-overlay-background: transparent;
  --plugin-icon-size: 75%;
  --pwa-icon-margin: 0 7px 0 -3px;
  --report-font-family-monospace: 'Menlo', 'dejavu sans mono', 'Consolas', 'Lucida Console', monospace;
  --report-font-family: '.SFNSDisplay-Regular', 'Helvetica Neue', 'Lucida Grande', sans-serif;
  --report-font-size: 12px;
  --report-line-height: 20px;
  --score-icon-margin-left: 2px;
  --score-icon-size: 10px;
  --section-padding-vertical: 8px;
}

.lh-devtools {
  height: 100%;
}
.lh-devtools img {
  /* Override devtools default 'min-width: 0' so svg without size in a flexbox isn't collapsed. */
  min-width: auto;
}
.lh-devtools .lh-main {
  overflow-y: scroll;
  height: calc(100% - var(--topbar-height));
}
@media print {
  .lh-devtools .lh-main {
    overflow: unset;
  }
}
.lh-devtools .lh-sticky-header {
  /* This is normally the height of the topbar, but we want it to stick to the top of our scroll container .lh-main` */
  top: 0;
}

@keyframes fadeIn {
  0% { opacity: 0;}
  100% { opacity: 0.6;}
}

:is(.lh-topbar, .lh-header, .lh-categories, .lh-footer) *,
:is(.lh-topbar, .lh-header, .lh-categories, .lh-footer) *::before,
:is(.lh-topbar, .lh-header, .lh-categories, .lh-footer) *::after {
  box-sizing: border-box;
}

.lh-topbar, .lh-header, .lh-categories, .lh-footer {
  font-family: var(--report-font-family);
  font-size: var(--report-font-size);
  line-height: var(--report-line-height);
  background: var(--report-background-color);
  color: var(--report-text-color);
}

:is(.lh-topbar, .lh-header, .lh-categories, .lh-footer) :focus {
    outline: -webkit-focus-ring-color auto 3px;
}
.lh-categories summary:focus {
    outline: none;
    box-shadow: 0 0 0 1px hsl(217, 89%, 61%);
}

.lh-categories [hidden] {
  display: none !important;
}

.lh-categories pre {
  margin: 0;
}

.lh-categories details > summary {
  cursor: pointer;
}

<<<<<<< HEAD
.lh-main, .lh-header, .lh-categories, .lh-footer {
=======
.lh-hidden {
  display: none !important;
}

.lh-container {
>>>>>>> 68ba77ac
  /*
  Text wrapping in the report is so much FUN!
  We have a `word-break: break-word;` applied to the key components to prevent a few common
  scenarios, namely long non-breakable text (usually URLs) found in:
    1. The footer
    2. .lh-node (outerHTML)
    3. .lh-code

  With that sorted, the next challenge is appropriate column sizing and text wrapping inside our
  .lh-details tables. Even more fun.
    * We don't want table headers ("Potential Savings (ms)") to wrap or their column values, but
    we'd be happy for the URL column to wrap if the URLs are particularly long.
    * We want the narrow columns to remain narrow, providing the most column width for URL
    * We don't want the table to extend past 100% width.
    * Long URLs in the URL column can wrap. Util.getURLDisplayName maxes them out at 64 characters,
      but they do not get any overflow:ellipsis treatment.
  */
  word-break: break-word;
}

.lh-audit-group a,
.lh-category-header__description a,
.lh-audit__description a,
.lh-warnings a,
.lh-footer a,
.lh-table-column--link a {
  color: var(--link-color);
}

.lh-audit__description, .lh-audit__stackpack {
  --inner-audit-padding-right: var(--stackpack-padding-horizontal);
  padding-left: var(--audit-description-padding-left);
  padding-right: var(--inner-audit-padding-right);
  padding-top: 8px;
  padding-bottom: 8px;
}

.lh-details {
  margin-top: var(--default-padding);
  margin-bottom: var(--default-padding);
  margin-left: var(--audit-description-padding-left);
  /* whatever the .lh-details side margins are */
  width: 100%;
}

.lh-audit__stackpack {
  display: flex;
  align-items: center;
}

.lh-audit__stackpack__img {
  max-width: 30px;
  margin-right: var(--default-padding)
}

/* Report header */

.lh-report-icon {
  display: flex;
  align-items: center;
  padding: 10px 12px;
  cursor: pointer;
}
.lh-report-icon[disabled] {
  opacity: 0.3;
  pointer-events: none;
}

.lh-report-icon::before {
  content: "";
  margin: 4px;
  background-repeat: no-repeat;
  width: var(--report-icon-size);
  height: var(--report-icon-size);
  opacity: 0.7;
  display: inline-block;
  vertical-align: middle;
}
.lh-report-icon:hover::before {
  opacity: 1;
}
.lh-dark .lh-report-icon::before {
  filter: invert(1);
}
.lh-report-icon--print::before {
  background-image: url('data:image/svg+xml;utf8,<svg xmlns="http://www.w3.org/2000/svg" width="24" height="24" viewBox="0 0 24 24"><path d="M19 8H5c-1.66 0-3 1.34-3 3v6h4v4h12v-4h4v-6c0-1.66-1.34-3-3-3zm-3 11H8v-5h8v5zm3-7c-.55 0-1-.45-1-1s.45-1 1-1 1 .45 1 1-.45 1-1 1zm-1-9H6v4h12V3z"/><path fill="none" d="M0 0h24v24H0z"/></svg>');
}
.lh-report-icon--copy::before {
  background-image: url('data:image/svg+xml;utf8,<svg height="24" viewBox="0 0 24 24" width="24" xmlns="http://www.w3.org/2000/svg"><path d="M0 0h24v24H0z" fill="none"/><path d="M16 1H4c-1.1 0-2 .9-2 2v14h2V3h12V1zm3 4H8c-1.1 0-2 .9-2 2v14c0 1.1.9 2 2 2h11c1.1 0 2-.9 2-2V7c0-1.1-.9-2-2-2zm0 16H8V7h11v14z"/></svg>');
}
.lh-report-icon--open::before {
  background-image: url('data:image/svg+xml;utf8,<svg height="24" viewBox="0 0 24 24" width="24" xmlns="http://www.w3.org/2000/svg"><path d="M0 0h24v24H0z" fill="none"/><path d="M19 4H5c-1.11 0-2 .9-2 2v12c0 1.1.89 2 2 2h4v-2H5V8h14v10h-4v2h4c1.1 0 2-.9 2-2V6c0-1.1-.89-2-2-2zm-7 6l-4 4h3v6h2v-6h3l-4-4z"/></svg>');
}
.lh-report-icon--download::before {
  background-image: url('data:image/svg+xml;utf8,<svg height="24" viewBox="0 0 24 24" width="24" xmlns="http://www.w3.org/2000/svg"><path d="M19 9h-4V3H9v6H5l7 7 7-7zM5 18v2h14v-2H5z"/><path d="M0 0h24v24H0z" fill="none"/></svg>');
}
.lh-report-icon--dark::before {
  background-image:url('data:image/svg+xml;utf8,<svg xmlns="http://www.w3.org/2000/svg" height="24" viewBox="0 0 100 125"><path d="M50 23.587c-16.27 0-22.799 12.574-22.799 21.417 0 12.917 10.117 22.451 12.436 32.471h20.726c2.32-10.02 12.436-19.554 12.436-32.471 0-8.843-6.528-21.417-22.799-21.417zM39.637 87.161c0 3.001 1.18 4.181 4.181 4.181h.426l.41 1.231C45.278 94.449 46.042 95 48.019 95h3.963c1.978 0 2.74-.551 3.365-2.427l.409-1.231h.427c3.002 0 4.18-1.18 4.18-4.181V80.91H39.637v6.251zM50 18.265c1.26 0 2.072-.814 2.072-2.073v-9.12C52.072 5.813 51.26 5 50 5c-1.259 0-2.072.813-2.072 2.073v9.12c0 1.259.813 2.072 2.072 2.072zM68.313 23.727c.994.774 2.135.634 2.91-.357l5.614-7.187c.776-.992.636-2.135-.356-2.909-.992-.776-2.135-.636-2.91.357l-5.613 7.186c-.778.993-.636 2.135.355 2.91zM91.157 36.373c-.306-1.222-1.291-1.815-2.513-1.51l-8.85 2.207c-1.222.305-1.814 1.29-1.51 2.512.305 1.223 1.291 1.814 2.513 1.51l8.849-2.206c1.223-.305 1.816-1.291 1.511-2.513zM86.757 60.48l-8.331-3.709c-1.15-.512-2.225-.099-2.736 1.052-.512 1.151-.1 2.224 1.051 2.737l8.33 3.707c1.15.514 2.225.101 2.736-1.05.513-1.149.1-2.223-1.05-2.737zM28.779 23.37c.775.992 1.917 1.131 2.909.357.992-.776 1.132-1.917.357-2.91l-5.615-7.186c-.775-.992-1.917-1.132-2.909-.357s-1.131 1.917-.356 2.909l5.614 7.187zM21.715 39.583c.305-1.223-.288-2.208-1.51-2.513l-8.849-2.207c-1.222-.303-2.208.289-2.513 1.511-.303 1.222.288 2.207 1.511 2.512l8.848 2.206c1.222.304 2.208-.287 2.513-1.509zM21.575 56.771l-8.331 3.711c-1.151.511-1.563 1.586-1.05 2.735.511 1.151 1.586 1.563 2.736 1.052l8.331-3.711c1.151-.511 1.563-1.586 1.05-2.735-.512-1.15-1.585-1.562-2.736-1.052z"/></svg>');
}
.lh-report-icon--treemap::before {
  background-image: url('data:image/svg+xml;utf8,<svg xmlns="http://www.w3.org/2000/svg" height="24px" viewBox="0 0 24 24" width="24px" fill="black"><path d="M3 5v14h19V5H3zm2 2h15v4H5V7zm0 10v-4h4v4H5zm6 0v-4h9v4h-9z"/></svg>');
}
.lh-report-icon--date::before {
  background-image: url('data:image/svg+xml;utf8,<svg xmlns="http://www.w3.org/2000/svg" viewBox="0 0 24 24"><path d="M7 11h2v2H7v-2zm14-5v14a2 2 0 01-2 2H5a2 2 0 01-2-2V6c0-1.1.9-2 2-2h1V2h2v2h8V2h2v2h1a2 2 0 012 2zM5 8h14V6H5v2zm14 12V10H5v10h14zm-4-7h2v-2h-2v2zm-4 0h2v-2h-2v2z"/></svg>');
}
.lh-report-icon--devices::before {
  background-image: url('data:image/svg+xml;utf8,<svg xmlns="http://www.w3.org/2000/svg" viewBox="0 0 24 24"><path d="M4 6h18V4H4a2 2 0 00-2 2v11H0v3h14v-3H4V6zm19 2h-6a1 1 0 00-1 1v10c0 .6.5 1 1 1h6c.6 0 1-.5 1-1V9c0-.6-.5-1-1-1zm-1 9h-4v-7h4v7z"/></svg>');
}
.lh-report-icon--world::before {
  background-image: url('data:image/svg+xml;utf8,<svg xmlns="http://www.w3.org/2000/svg" viewBox="0 0 24 24"><path d="M12 2a10 10 0 1 0 0 20 10 10 0 0 0 0-20zm7 6h-3c-.3-1.3-.8-2.5-1.4-3.6A8 8 0 0 1 18.9 8zm-7-4a14 14 0 0 1 2 4h-4a14 14 0 0 1 2-4zM4.3 14a8.2 8.2 0 0 1 0-4h3.3a16.5 16.5 0 0 0 0 4H4.3zm.8 2h3a14 14 0 0 0 1.3 3.6A8 8 0 0 1 5.1 16zm3-8H5a8 8 0 0 1 4.3-3.6L8 8zM12 20a14 14 0 0 1-2-4h4a14 14 0 0 1-2 4zm2.3-6H9.7a14.7 14.7 0 0 1 0-4h4.6a14.6 14.6 0 0 1 0 4zm.3 5.6c.6-1.2 1-2.4 1.4-3.6h3a8 8 0 0 1-4.4 3.6zm1.8-5.6a16.5 16.5 0 0 0 0-4h3.3a8.2 8.2 0 0 1 0 4h-3.3z"/></svg>');
}
.lh-report-icon--stopwatch::before {
  background-image: url('data:image/svg+xml;utf8,<svg xmlns="http://www.w3.org/2000/svg" viewBox="0 0 24 24"><path d="M15 1H9v2h6V1zm-4 13h2V8h-2v6zm8.1-6.6L20.5 6l-1.4-1.4L17.7 6A9 9 0 0 0 3 13a9 9 0 1 0 16-5.6zm-7 12.6a7 7 0 1 1 0-14 7 7 0 0 1 0 14z"/></svg>');
}
.lh-report-icon--networkspeed::before {
  background-image: url('data:image/svg+xml;utf8,<svg xmlns="http://www.w3.org/2000/svg" viewBox="0 0 24 24"><path d="M15.9 5c-.2 0-.3 0-.4.2v.2L10.1 17a2 2 0 0 0-.2 1 2 2 0 0 0 4 .4l2.4-12.9c0-.3-.2-.5-.5-.5zM1 9l2 2c2.9-2.9 6.8-4 10.5-3.6l1.2-2.7C10 3.8 4.7 5.3 1 9zm20 2 2-2a15.4 15.4 0 0 0-5.6-3.6L17 8.2c1.5.7 2.9 1.6 4.1 2.8zm-4 4 2-2a9.9 9.9 0 0 0-2.7-1.9l-.5 3 1.2.9zM5 13l2 2a7.1 7.1 0 0 1 4-2l1.3-2.9C9.7 10.1 7 11 5 13z"/></svg>');
}
.lh-report-icon--samples-one::before {
  background-image: url('data:image/svg+xml;utf8,<svg xmlns="http://www.w3.org/2000/svg" viewBox="0 0 24 24"><circle cx="7" cy="14" r="3"/><path d="M7 18a4 4 0 1 1 0-8 4 4 0 0 1 0 8zm0-6c-1.1 0-2 .9-2 2s.9 2 2 2 2-.9 2-2-.9-2-2-2zm4-2a4 4 0 1 1 0-8 4 4 0 0 1 0 8zm0-6c-1.1 0-2 .9-2 2s.9 2 2 2 2-.9 2-2-.9-2-2-2zm5.6 17.6a4 4 0 1 1 0-8 4 4 0 0 1 0 8zm0-6c-1.1 0-2 .9-2 2s.9 2 2 2 2-.9 2-2-.9-2-2-2z"/></svg>');
}
.lh-report-icon--samples-many::before {
  background-image: url('data:image/svg+xml;utf8,<svg xmlns="http://www.w3.org/2000/svg" viewBox="0 0 24 24"><path d="M7 18a4 4 0 1 1 0-8 4 4 0 0 1 0 8zm0-6c-1.1 0-2 .9-2 2s.9 2 2 2 2-.9 2-2-.9-2-2-2zm4-2a4 4 0 1 1 0-8 4 4 0 0 1 0 8zm0-6c-1.1 0-2 .9-2 2s.9 2 2 2 2-.9 2-2-.9-2-2-2zm5.6 17.6a4 4 0 1 1 0-8 4 4 0 0 1 0 8zm0-6c-1.1 0-2 .9-2 2s.9 2 2 2 2-.9 2-2-.9-2-2-2z"/><circle cx="7" cy="14" r="3"/><circle cx="11" cy="6" r="3"/></svg>');
}
.lh-report-icon--chrome::before {
  background-image: url('data:image/svg+xml;utf8,<svg xmlns="http://www.w3.org/2000/svg" viewBox="-50 -50 562 562"><path d="M256 25.6v25.6a204 204 0 0 1 144.8 60 204 204 0 0 1 60 144.8 204 204 0 0 1-60 144.8 204 204 0 0 1-144.8 60 204 204 0 0 1-144.8-60 204 204 0 0 1-60-144.8 204 204 0 0 1 60-144.8 204 204 0 0 1 144.8-60V0a256 256 0 1 0 0 512 256 256 0 0 0 0-512v25.6z"/><path d="M256 179.2v25.6a51.3 51.3 0 0 1 0 102.4 51.3 51.3 0 0 1 0-102.4v-51.2a102.3 102.3 0 1 0-.1 204.7 102.3 102.3 0 0 0 .1-204.7v25.6z"/><path d="M256 204.8h217.6a25.6 25.6 0 0 0 0-51.2H256a25.6 25.6 0 0 0 0 51.2m44.3 76.8L191.5 470.1a25.6 25.6 0 1 0 44.4 25.6l108.8-188.5a25.6 25.6 0 1 0-44.4-25.6m-88.6 0L102.9 93.2a25.7 25.7 0 0 0-35-9.4 25.7 25.7 0 0 0-9.4 35l108.8 188.5a25.7 25.7 0 0 0 35 9.4 25.9 25.9 0 0 0 9.4-35.1"/></svg>');
}



.lh-buttons {
  display: flex;
  flex-wrap: wrap;
  margin: var(--default-padding) 0;
}
.lh-button {
  height: 32px;
  border: 1px solid var(--report-border-color-secondary);
  border-radius: 3px;
  color: var(--link-color);
  background-color: var(--report-background-color);
  padding: var(--default-padding);
  font-size: var(--report-font-size-secondary);
  line-height: var(--report-line-height-secondary);
}

.lh-button:first-of-type {
  margin-left: 0;
}

/* Node */
.lh-node__snippet {
  font-family: var(--report-font-family-monospace);
  color: var(--snippet-color);
  font-size: var(--report-monospace-font-size);
  line-height: 20px;
}

/* Score */

.lh-audit__score-icon {
  width: var(--score-icon-size);
  height: var(--score-icon-size);
  margin: var(--score-icon-margin);
}

.lh-audit--pass .lh-audit__display-text {
  color: var(--color-pass-secondary);
}
.lh-audit--pass .lh-audit__score-icon,
.lh-scorescale-range--pass::before {
  border-radius: 100%;
  background: var(--color-pass);
}

.lh-audit--average .lh-audit__display-text {
  color: var(--color-average-secondary);
}
.lh-audit--average .lh-audit__score-icon,
.lh-scorescale-range--average::before {
  background: var(--color-average);
  width: var(--icon-square-size);
  height: var(--icon-square-size);
}

.lh-audit--fail .lh-audit__display-text {
  color: var(--color-fail-secondary);
}
.lh-audit--fail .lh-audit__score-icon,
.lh-audit--error .lh-audit__score-icon,
.lh-scorescale-range--fail::before {
  border-left: calc(var(--score-icon-size) / 2) solid transparent;
  border-right: calc(var(--score-icon-size) / 2) solid transparent;
  border-bottom: var(--score-icon-size) solid var(--color-fail);
}

.lh-audit--manual .lh-audit__display-text,
.lh-audit--notapplicable .lh-audit__display-text {
  color: var(--color-gray-600);
}
.lh-audit--manual .lh-audit__score-icon,
.lh-audit--notapplicable .lh-audit__score-icon {
  border: calc(0.2 * var(--score-icon-size)) solid var(--color-gray-400);
  border-radius: 100%;
  background: none;
}

.lh-audit--informative .lh-audit__display-text {
  color: var(--color-gray-600);
}

.lh-audit--informative .lh-audit__score-icon {
  border: calc(0.2 * var(--score-icon-size)) solid var(--color-gray-400);
  border-radius: 100%;
}

.lh-audit__description,
.lh-audit__stackpack {
  color: var(--report-text-color-secondary);
}
.lh-audit__adorn {
  border: 1px solid slategray;
  border-radius: 3px;
  margin: 0 3px;
  padding: 0 2px;
  line-height: 1.1;
  display: inline-block;
  font-size: 90%;
}

.lh-category-header__description  {
  text-align: center;
  color: var(--color-gray-700);
  margin: 0px auto;
  max-width: 400px;
}


.lh-audit__display-text,
.lh-load-opportunity__sparkline,
.lh-chevron-container {
  margin: 0 var(--audit-margin-horizontal);
}
.lh-chevron-container {
  margin-right: 0;
}

.lh-audit__title-and-text {
  flex: 1;
}

.lh-audit__title-and-text code {
  color: var(--snippet-color);
  font-size: var(--report-monospace-font-size);
}

/* Prepend display text with em dash separator. But not in Opportunities. */
.lh-audit__display-text:not(:empty):before {
  content: '—';
  margin-right: var(--audit-margin-horizontal);
}
.lh-audit-group.lh-audit-group--load-opportunities .lh-audit__display-text:not(:empty):before {
  display: none;
}

/* Expandable Details (Audit Groups, Audits) */
.lh-audit__header {
  display: flex;
  align-items: center;
  padding: var(--default-padding);
}

.lh-audit--load-opportunity .lh-audit__header {
  display: block;
}


.lh-metricfilter {
  display: grid;
  justify-content: end;
  align-items: center;
  grid-auto-flow: column;
  gap: 4px;
  color: var(--color-gray-700);
}

.lh-metricfilter__radio {
  position: absolute;
  left: -9999px;
}
.lh-metricfilter input[type='radio']:focus-visible + label {
  outline: -webkit-focus-ring-color auto 1px;
}

.lh-metricfilter__label {
  display: inline-flex;
  padding: 0 4px;
  height: 16px;
  text-decoration: underline;
  align-items: center;
  cursor: pointer;
  font-size: 90%;
}

.lh-metricfilter__label--active {
  background: var(--color-blue-primary);
  color: var(--color-white);
  border-radius: 3px;
  text-decoration: none;
}
/* Give the 'All' choice a more muted display */
.lh-metricfilter__label--active[for="metric-All"] {
  background-color: var(--color-blue-200) !important;
  color: black !important;
}

.lh-metricfilter__text {
  margin-right: 8px;
}

/* If audits are filtered, hide the itemcount for Passed Audits… */
.lh-category--filtered .lh-audit-group .lh-audit-group__itemcount {
  display: none;
}


.lh-audit__header:hover {
  background-color: var(--color-hover);
}

/* We want to hide the browser's default arrow marker on summary elements. Admittedly, it's complicated. */
.lh-root details > summary {
  /* Blink 89+ and Firefox will hide the arrow when display is changed from (new) default of `list-item` to block.  https://chromestatus.com/feature/6730096436051968*/
  display: block;
}
/* Safari and Blink <=88 require using the -webkit-details-marker selector */
.lh-root details > summary::-webkit-details-marker {
  display: none;
}

/* Perf Metric */

.lh-metrics-container {
  display: grid;
  grid-template-rows: 1fr 1fr 1fr;
  grid-template-columns: 1fr 1fr;
  grid-auto-flow: column;
  grid-column-gap: var(--report-line-height);
}

.lh-metric {
  border-top: 1px solid var(--report-border-color-secondary);
}

.lh-metric:nth-child(3n+3) {
  border-bottom: 1px solid var(--report-border-color-secondary);
}


.lh-metric__innerwrap {
  display: grid;
  /**
   * Icon -- Metric Name
   *      -- Metric Value
   */
  grid-template-columns: calc(var(--score-icon-size) + var(--score-icon-margin-left) + var(--score-icon-margin-right)) 1fr;
  align-items: center;
  padding: var(--default-padding);
}

.lh-metric__details {
  order: -1;
}

.lh-metric__title {
  flex: 1;
}

.lh-calclink {
  padding-left: calc(1ex / 3);
}

.lh-metric__description {
  display: none;
  grid-column-start: 2;
  grid-column-end: 4;
  color: var(--report-text-color-secondary);
}

.lh-metric__value {
  font-size: var(--metric-value-font-size);
  margin: calc(var(--default-padding) / 2) 0;
  white-space: nowrap; /* No wrapping between metric value and the icon */
  grid-column-start: 2;
}


@media screen and (max-width: 535px) {
  .lh-metrics-container {
    display: block;
  }

  .lh-metric:nth-last-child(-n+1) {
    border-bottom: 1px solid var(--report-border-color-secondary);
  }

  /* Change the grid to 3 columns for narrow viewport. */
  .lh-metric__innerwrap {
  /**
   * Icon -- Metric Name -- Metric Value
   */
    grid-template-columns: calc(var(--score-icon-size) + var(--score-icon-margin-left) + var(--score-icon-margin-right)) 2fr 1fr;
  }
  .lh-metric__value {
    justify-self: end;
    grid-column-start: unset;
  }
}

/* No-JS toggle switch */
/* Keep this selector sync'd w/ `magicSelector` in report-ui-features-test.js */
 .lh-metrics-toggle__input:checked ~ .lh-metrics-container .lh-metric__description {
  display: block;
}

/* TODO get rid of the SVGS and clean up these some more */
.lh-metrics-toggle__input {
  opacity: 0;
  position: absolute;
  right: 0;
  top: 0px;
}

.lh-metrics-toggle__input + div > label > .lh-metrics-toggle__labeltext--hide,
.lh-metrics-toggle__input:checked + div > label > .lh-metrics-toggle__labeltext--show {
  display: none;
}
.lh-metrics-toggle__input:checked + div > label > .lh-metrics-toggle__labeltext--hide {
  display: inline;
}
.lh-metrics-toggle__input:focus + div > label {
  outline: -webkit-focus-ring-color auto 3px;
}

.lh-metrics-toggle__label {
  cursor: pointer;
  font-size: var(--report-font-size-secondary);
  line-height: var(--report-line-height-secondary);
  color: var(--color-gray-700);
}

/* Pushes the metric description toggle button to the right. */
.lh-audit-group--metrics .lh-audit-group__header {
  display: flex;
  justify-content: space-between;
}

.lh-metric__icon,
.lh-scorescale-range::before {
  content: '';
  width: var(--score-icon-size);
  height: var(--score-icon-size);
  display: inline-block;
  margin: var(--score-icon-margin);
}

.lh-metric--pass .lh-metric__value {
  color: var(--color-pass-secondary);
}
.lh-metric--pass .lh-metric__icon {
  border-radius: 100%;
  background: var(--color-pass);
}

.lh-metric--average .lh-metric__value {
  color: var(--color-average-secondary);
}
.lh-metric--average .lh-metric__icon {
  background: var(--color-average);
  width: var(--icon-square-size);
  height: var(--icon-square-size);
}

.lh-metric--fail .lh-metric__value {
  color: var(--color-fail-secondary);
}
.lh-metric--fail .lh-metric__icon,
.lh-metric--error .lh-metric__icon {
  border-left: calc(var(--score-icon-size) / 2) solid transparent;
  border-right: calc(var(--score-icon-size) / 2) solid transparent;
  border-bottom: var(--score-icon-size) solid var(--color-fail);
}

.lh-metric--error .lh-metric__value,
.lh-metric--error .lh-metric__description {
  color: var(--color-fail-secondary);
}

/* Perf load opportunity */

.lh-load-opportunity__cols {
  display: flex;
  align-items: flex-start;
}

.lh-load-opportunity__header .lh-load-opportunity__col {
  color: var(--color-gray-600);
  display: unset;
  line-height: calc(2.3 * var(--report-font-size));
}

.lh-load-opportunity__col {
  display: flex;
}

.lh-load-opportunity__col--one {
  flex: 5;
  align-items: center;
  margin-right: 2px;
}
.lh-load-opportunity__col--two {
  flex: 4;
  text-align: right;
}

.lh-audit--load-opportunity .lh-audit__display-text {
  text-align: right;
  flex: 0 0 calc(3 * var(--report-font-size));
}


/* Sparkline */

.lh-load-opportunity__sparkline {
  flex: 1;
  margin-top: calc((var(--report-line-height) - var(--sparkline-height)) / 2);
}

.lh-sparkline {
  height: var(--sparkline-height);
  width: 100%;
}

.lh-sparkline__bar {
  height: 100%;
  float: right;
}

.lh-audit--pass .lh-sparkline__bar {
  background: var(--color-pass);
}

.lh-audit--average .lh-sparkline__bar {
  background: var(--color-average);
}

.lh-audit--fail .lh-sparkline__bar {
  background: var(--color-fail);
}

/* Filmstrip */

.lh-filmstrip-container {
  /* smaller gap between metrics and filmstrip */
  margin: -8px auto 0 auto;
}

.lh-filmstrip {
  display: grid;
  justify-content: space-between;
  padding-bottom: var(--default-padding);
  width: 100%;
  grid-template-columns: repeat(auto-fit, 60px);
}

.lh-filmstrip__frame {
  text-align: right;
  position: relative;
}

.lh-filmstrip__thumbnail {
  border: 1px solid var(--report-border-color-secondary);
  max-height: 100px;
  max-width: 60px;
}

/* Audit */

.lh-audit {
  border-bottom: 1px solid var(--report-border-color-secondary);
}

/* Apply border-top to just the first audit. */
.lh-audit {
  border-top: 1px solid var(--report-border-color-secondary);
}
.lh-audit ~ .lh-audit {
  border-top: none;
}


.lh-audit--error .lh-audit__display-text {
  color: var(--color-fail);
}

/* Audit Group */

.lh-audit-group {
  margin-bottom: var(--audit-group-margin-bottom);
  position: relative;
}
.lh-audit-group--metrics {
  margin-bottom: calc(var(--audit-group-margin-bottom) / 2);
}

.lh-audit-group__header::before {
  /* By default, groups don't get an icon */
  content: none;
  width: var(--pwa-icon-size);
  height: var(--pwa-icon-size);
  margin: var(--pwa-icon-margin);
  display: inline-block;
  vertical-align: middle;
}

/* Style the "over budget" columns red. */
.lh-audit-group--budgets #performance-budget tbody tr td:nth-child(4),
.lh-audit-group--budgets #performance-budget tbody tr td:nth-child(5),
.lh-audit-group--budgets #timing-budget tbody tr td:nth-child(3) {
  color: var(--color-red-700);
}

/* Align the "over budget request count" text to be close to the "over budget bytes" column. */
.lh-audit-group--budgets .lh-table tbody tr td:nth-child(4){
  text-align: right;
}

.lh-audit-group--budgets .lh-details--budget {
  width: 100%;
  margin: 0 0 var(--default-padding);
}

.lh-audit-group--pwa-installable .lh-audit-group__header::before {
  content: '';
  background-image: var(--pwa-installable-gray-url);
}
.lh-audit-group--pwa-optimized .lh-audit-group__header::before {
  content: '';
  background-image: var(--pwa-optimized-gray-url);
}
.lh-audit-group--pwa-installable.lh-badged .lh-audit-group__header::before {
  background-image: var(--pwa-installable-color-url);
}
.lh-audit-group--pwa-optimized.lh-badged .lh-audit-group__header::before {
  background-image: var(--pwa-optimized-color-url);
}

.lh-audit-group--metrics .lh-audit-group__summary {
  margin-top: 0;
  margin-bottom: 0;
}

.lh-audit-group__summary {
  display: flex;
  justify-content: space-between;
  align-items: center;
}

.lh-audit-group__header .lh-chevron {
  margin-top: calc((var(--report-line-height) - 5px) / 2);
}

.lh-audit-group__header {
  letter-spacing: 0.8px;
  padding: var(--default-padding);
  padding-left: 0;
}

.lh-audit-group__header, .lh-audit-group__summary {
  font-size: var(--report-font-size-secondary);
  line-height: var(--report-line-height-secondary);
  color: var(--color-gray-700);
}

.lh-audit-group__title {
  text-transform: uppercase;
  font-weight: 500;
}

.lh-audit-group__itemcount {
  color: var(--color-gray-600);
}

.lh-audit-group__footer {
  color: var(--color-gray-600);
  display: block;
  margin-top: var(--default-padding);
}

.lh-details,
.lh-category-header__description,
.lh-load-opportunity__header,
.lh-audit-group__footer {
  font-size: var(--report-font-size-secondary);
  line-height: var(--report-line-height-secondary);
}

.lh-audit-explanation {
  margin: var(--audit-padding-vertical) 0 calc(var(--audit-padding-vertical) / 2) var(--audit-margin-horizontal);
  line-height: var(--audit-explanation-line-height);
  display: inline-block;
}

.lh-audit--fail .lh-audit-explanation {
  color: var(--color-fail);
}

/* Report */
.lh-list > div:not(:last-child) {
  padding-bottom: 20px;
}

.lh-header-inner {
  display: block;
  margin: 0 auto;
  position: relative;
  word-wrap: break-word;
}

.lh-categories {
  min-width: var(--report-min-width);
}

.lh-exception {
  font-size: large;
}

.lh-code {
  white-space: normal;
  margin-top: 0;
  font-size: var(--report-monospace-font-size);
}

.lh-warnings {
  --item-margin: calc(var(--report-line-height) / 6);
  color: var(--color-average-secondary);
  margin: var(--audit-padding-vertical) 0;
  padding: var(--default-padding)
    var(--default-padding)
    var(--default-padding)
    calc(var(--audit-description-padding-left));
  background-color: var(--toplevel-warning-background-color);
}
.lh-warnings span {
  font-weight: bold;
}

.lh-warnings--toplevel {
  --item-margin: calc(var(--header-line-height) / 4);
  color: var(--toplevel-warning-text-color);
  margin-left: auto;
  margin-right: auto;
  --content-width-minus-category-padding-sides: calc(var(--report-content-width) - calc(var(--default-padding) * 4) * 2);
  max-width: var(--content-width-minus-category-padding-sides);
  padding: var(--toplevel-warning-padding);
  border-radius: 8px;
}

.lh-warnings__msg {
  color: var(--toplevel-warning-message-text-color);
  margin: 0;
}

.lh-warnings ul {
  margin: 0;
}
.lh-warnings li {
  margin: var(--item-margin) 0;
}
.lh-warnings li:last-of-type {
  margin-bottom: 0;
}

.lh-scores-header {
  display: flex;
  flex-wrap: wrap;
  justify-content: center;
}
.lh-scores-header__solo {
  padding: 0;
  border: 0;
}

/* Gauge */

.lh-gauge__wrapper--pass {
  color: var(--color-pass-secondary);
  fill: var(--color-pass);
  stroke: var(--color-pass);
}

.lh-gauge__wrapper--average {
  color: var(--color-average-secondary);
  fill: var(--color-average);
  stroke: var(--color-average);
}

.lh-gauge__wrapper--fail {
  color: var(--color-fail-secondary);
  fill: var(--color-fail);
  stroke: var(--color-fail);
}

.lh-gauge__wrapper--not-applicable {
  color: var(--color-not-applicable);
  fill: var(--color-not-applicable);
  stroke: var(--color-not-applicable);
}

.lh-fraction__wrapper .lh-fraction__content::before {
  content: '';
  height: var(--score-icon-size);
  width: var(--score-icon-size);
  margin: var(--score-icon-margin);
  display: inline-block;
}
.lh-fraction__wrapper--pass .lh-fraction__content {
  color: var(--color-pass-secondary);
}
.lh-fraction__wrapper--pass .lh-fraction__background {
  background-color: var(--color-pass);
}
.lh-fraction__wrapper--pass .lh-fraction__content::before {
  background-color: var(--color-pass);
  border-radius: 50%;
}
.lh-fraction__wrapper--average .lh-fraction__content {
  color: var(--color-average-secondary);
}
.lh-fraction__wrapper--average .lh-fraction__background,
.lh-fraction__wrapper--average .lh-fraction__content::before {
  background-color: var(--color-average);
}
.lh-fraction__wrapper--fail .lh-fraction__content {
  color: var(--color-fail);
}
.lh-fraction__wrapper--fail .lh-fraction__background {
  background-color: var(--color-fail);
}
.lh-fraction__wrapper--fail .lh-fraction__content::before {
  border-left: calc(var(--score-icon-size) / 2) solid transparent;
  border-right: calc(var(--score-icon-size) / 2) solid transparent;
  border-bottom: var(--score-icon-size) solid var(--color-fail);
}
.lh-fraction__wrapper--null .lh-fraction__content {
  color: var(--color-gray-700);
}
.lh-fraction__wrapper--null .lh-fraction__background {
  background-color: var(--color-gray-700);
}
.lh-fraction__wrapper--null .lh-fraction__content::before {
  border-radius: 50%;
  border: calc(0.2 * var(--score-icon-size)) solid var(--color-gray-700);
}

.lh-fraction__background {
  position: absolute;
  height: 100%;
  width: 100%;
  border-radius: calc(var(--gauge-circle-size) / 2);
  opacity: 0.1;
  z-index: -1;
}

.lh-fraction__content-wrapper {
  height: var(--gauge-circle-size);
  display: flex;
  align-items: center;
}

.lh-fraction__content {
  display: flex;
  position: relative;
  align-items: center;
  justify-content: center;
  font-size: calc(0.3 * var(--gauge-circle-size));
  line-height: calc(0.4 * var(--gauge-circle-size));
  width: max-content;
  min-width: calc(1.5 * var(--gauge-circle-size));
  padding: calc(0.1 * var(--gauge-circle-size)) calc(0.2 * var(--gauge-circle-size));
  --score-icon-size: calc(0.21 * var(--gauge-circle-size));
  --score-icon-margin: 0 calc(0.15 * var(--gauge-circle-size)) 0 0;
}

.lh-gauge {
  stroke-linecap: round;
  width: var(--gauge-circle-size);
  height: var(--gauge-circle-size);
}

.lh-category .lh-gauge {
  --gauge-circle-size: var(--gauge-circle-size-big);
}

.lh-gauge-base {
  opacity: 0.1;
}

.lh-gauge-arc {
  fill: none;
  transform-origin: 50% 50%;
  animation: load-gauge var(--transition-length) ease forwards;
  animation-delay: 250ms;
}

.lh-gauge__svg-wrapper {
  position: relative;
  height: var(--gauge-circle-size);
}
.lh-category .lh-gauge__svg-wrapper,
.lh-category .lh-fraction__wrapper {
  --gauge-circle-size: var(--gauge-circle-size-big);
}

/* The plugin badge overlay */
.lh-gauge__wrapper--plugin .lh-gauge__svg-wrapper::before {
  width: var(--plugin-badge-size);
  height: var(--plugin-badge-size);
  background-color: var(--plugin-badge-background-color);
  background-image: var(--plugin-icon-url);
  background-repeat: no-repeat;
  background-size: var(--plugin-icon-size);
  background-position: 58% 50%;
  content: "";
  position: absolute;
  right: -6px;
  bottom: 0px;
  display: block;
  z-index: 100;
  box-shadow: 0 0 4px rgba(0,0,0,.2);
  border-radius: 25%;
}
.lh-category .lh-gauge__wrapper--plugin .lh-gauge__svg-wrapper::before {
  width: var(--plugin-badge-size-big);
  height: var(--plugin-badge-size-big);
}

@keyframes load-gauge {
  from { stroke-dasharray: 0 352; }
}

.lh-gauge__percentage {
  width: 100%;
  height: var(--gauge-circle-size);
  position: absolute;
  font-family: var(--report-font-family-monospace);
  font-size: calc(var(--gauge-circle-size) * 0.34 + 1.3px);
  line-height: 0;
  text-align: center;
  top: calc(var(--score-container-padding) + var(--gauge-circle-size) / 2);
}

.lh-category .lh-gauge__percentage {
  --gauge-circle-size: var(--gauge-circle-size-big);
  --gauge-percentage-font-size: var(--gauge-percentage-font-size-big);
}

.lh-gauge__wrapper,
.lh-fraction__wrapper {
  position: relative;
  display: flex;
  align-items: center;
  flex-direction: column;
  text-decoration: none;
  padding: var(--score-container-padding);

  --transition-length: 1s;

  /* Contain the layout style paint & layers during animation*/
  contain: content;
  will-change: opacity; /* Only using for layer promotion */
}

.lh-gauge__label,
.lh-fraction__label {
  font-size: var(--gauge-label-font-size);
  font-weight: 500;
  line-height: var(--gauge-label-line-height);
  margin-top: 10px;
  text-align: center;
  color: var(--report-text-color);
}

/* TODO(#8185) use more BEM (.lh-gauge__label--big) instead of relying on descendant selector */
.lh-category .lh-gauge__label,
.lh-category .lh-fraction__label {
  --gauge-label-font-size: var(--gauge-label-font-size-big);
  --gauge-label-line-height: var(--gauge-label-line-height-big);
  margin-top: 14px;
}

.lh-scores-header .lh-gauge__wrapper,
.lh-scores-header .lh-fraction__wrapper,
.lh-scores-header .lh-gauge--pwa__wrapper,
.lh-sticky-header .lh-gauge__wrapper,
.lh-sticky-header .lh-fraction__wrapper,
.lh-sticky-header .lh-gauge--pwa__wrapper {
  width: var(--gauge-wrapper-width);
}

.lh-scorescale {
  display: inline-flex;

  gap: calc(var(--default-padding) * 4);
  margin: 16px auto 0 auto;
  font-size: var(--report-font-size-secondary);
  color: var(--color-gray-700);

}

.lh-scorescale-range {
  display: flex;
  align-items: center;
  font-family: var(--report-font-family-monospace);
  white-space: nowrap;
}

.lh-category-header__finalscreenshot .lh-scorescale {
  border: 0;
  display: flex;
  justify-content: center;
}

.lh-category-header__finalscreenshot .lh-scorescale-range {
  font-family: unset;
  font-size: 12px;
}

.lh-scorescale-wrap {
  display: contents;
}

/* Hide category score gauages if it's a single category report */
.lh-header--solo-category .lh-header-inner {
  display: none;
}


.lh-categories {
  width: 100%;
  overflow: hidden;
}

.lh-category {
  padding: var(--category-padding);
  max-width: var(--report-content-width);
  margin: 0 auto;

  --sticky-header-height: calc(var(--gauge-circle-size-sm) + var(--score-container-padding) * 2);
  --topbar-plus-sticky-header: calc(var(--topbar-height) + var(--sticky-header-height));
  scroll-margin-top: var(--topbar-plus-sticky-header);

  /* Faster recalc style & layout of the report. https://web.dev/content-visibility/ */
  content-visibility: auto;
  contain-intrinsic-size: 1000px;
}

.lh-category-wrapper {
  border-bottom: 1px solid var(--color-gray-200);
}

.lh-category-wrapper:first-of-type {
  border-top: 1px solid var(--color-gray-200);
}

.lh-category-header {
  margin-bottom: var(--section-padding-vertical);
}

.lh-category-header .lh-score__gauge {
  max-width: 400px;
  width: auto;
  margin: 0px auto;
}

.lh-category-header__finalscreenshot {
  display: grid;
  grid-template: none / 1fr 1px 1fr;
  justify-items: center;
  align-items: center;
  gap: var(--report-line-height);
  min-height: 288px;
  margin-bottom: var(--default-padding);
}

.lh-final-ss-image {
  /* constrain the size of the image to not be too large */
  max-height: calc(var(--gauge-circle-size-big) * 2.8);
  max-width: calc(var(--gauge-circle-size-big) * 3.5);
  border: 1px solid var(--color-gray-200);
  padding: 4px;
  border-radius: 3px;
  display: block;
}

.lh-category-headercol--separator {
  background: var(--color-gray-200);
  width: 1px;
  height: var(--gauge-circle-size-big);
}

@media screen and (max-width: 780px) {
  .lh-category-header__finalscreenshot {
    grid-template: 1fr 1fr / none
  }
  .lh-category-headercol--separator {
    display: none;
  }
}


/* 964 fits the min-width of the filmstrip */
@media screen and (max-width: 964px) {
  .lh-categories {
    margin-left: 0;
    width: 100%;
  }
}

@media print {
  body {
    -webkit-print-color-adjust: exact; /* print background colors */
  }
  .lh-main {
    display: block;
  }
  .lh-categories {
    margin-left: 0;
    padding-top: 0;
  }
  .lh-categories {
    margin-top: 0;
  }
}

.lh-table {
  border-collapse: collapse;
  /* Can't assign padding to table, so shorten the width instead. */
  width: calc(100% - var(--audit-description-padding-left) - var(--stackpack-padding-horizontal));
  border: 1px solid var(--report-border-color-secondary);

}

.lh-table thead th {
  font-weight: normal;
  color: var(--color-gray-600);
  /* See text-wrapping comment on .lh-main. */
  word-break: normal;
}

.lh-row--even {
  background-color: var(--table-higlight-background-color);
}
.lh-row--hidden {
  display: none;
}

.lh-table th,
.lh-table td {
  padding: var(--default-padding);
}

.lh-table tr {
  vertical-align: middle;
}

/* Looks unnecessary, but mostly for keeping the <th>s left-aligned */
.lh-table-column--text,
.lh-table-column--source-location,
.lh-table-column--url,
/* .lh-table-column--thumbnail, */
/* .lh-table-column--empty,*/
.lh-table-column--code,
.lh-table-column--node {
  text-align: left;
}

.lh-table-column--code {
  min-width: 100px;
}

.lh-table-column--bytes,
.lh-table-column--timespanMs,
.lh-table-column--ms,
.lh-table-column--numeric {
  text-align: right;
  word-break: normal;
}



.lh-table .lh-table-column--thumbnail {
  width: var(--image-preview-size);
}

.lh-table-column--url {
  min-width: 250px;
}

.lh-table-column--text {
  min-width: 80px;
}

/* Keep columns narrow if they follow the URL column */
/* 12% was determined to be a decent narrow width, but wide enough for column headings */
.lh-table-column--url + th.lh-table-column--bytes,
.lh-table-column--url + .lh-table-column--bytes + th.lh-table-column--bytes,
.lh-table-column--url + .lh-table-column--ms,
.lh-table-column--url + .lh-table-column--ms + th.lh-table-column--bytes,
.lh-table-column--url + .lh-table-column--bytes + th.lh-table-column--timespanMs {
  width: 12%;
}

.lh-text__url-host {
  display: inline;
}

.lh-text__url-host {
  margin-left: calc(var(--report-font-size) / 2);
  opacity: 0.6;
  font-size: 90%
}

.lh-thumbnail {
  object-fit: cover;
  width: var(--image-preview-size);
  height: var(--image-preview-size);
  display: block;
}

.lh-unknown pre {
  overflow: scroll;
  border: solid 1px var(--color-gray-200);
}

.lh-text__url > a {
  color: inherit;
  text-decoration: none;
}

.lh-text__url > a:hover {
  text-decoration: underline dotted #999;
}

.lh-sub-item-row {
  margin-left: 20px;
  margin-bottom: 0;
  color: var(--color-gray-700);
}
.lh-sub-item-row td {
  padding-top: 4px;
  padding-bottom: 4px;
  padding-left: 20px;
}

/* Chevron
   https://codepen.io/paulirish/pen/LmzEmK
 */
.lh-chevron {
  --chevron-angle: 42deg;
  /* Edge doesn't support transform: rotate(calc(...)), so we define it here */
  --chevron-angle-right: -42deg;
  width: var(--chevron-size);
  height: var(--chevron-size);
  margin-top: calc((var(--report-line-height) - 12px) / 2);
}

.lh-chevron__lines {
  transition: transform 0.4s;
  transform: translateY(var(--report-line-height));
}
.lh-chevron__line {
 stroke: var(--chevron-line-stroke);
 stroke-width: var(--chevron-size);
 stroke-linecap: square;
 transform-origin: 50%;
 transform: rotate(var(--chevron-angle));
 transition: transform 300ms, stroke 300ms;
}

.lh-expandable-details .lh-chevron__line-right,
.lh-expandable-details[open] .lh-chevron__line-left {
 transform: rotate(var(--chevron-angle-right));
}

.lh-expandable-details[open] .lh-chevron__line-right {
  transform: rotate(var(--chevron-angle));
}


.lh-expandable-details[open]  .lh-chevron__lines {
 transform: translateY(calc(var(--chevron-size) * -1));
}

.lh-expandable-details[open] {
  animation: 300ms openDetails forwards;
  padding-bottom: var(--default-padding);
}

@keyframes openDetails {
  from {
    outline: 1px solid var(--report-background-color);
  }
  to {
   outline: 1px solid;
   box-shadow: 0 2px 4px rgba(0, 0, 0, .24);
  }
}

@media screen and (max-width: 780px) {
  /* no black outline if we're not confident the entire table can be displayed within bounds */
  .lh-expandable-details[open] {
    animation: none;
  }
}

.lh-expandable-details[open] summary, details.lh-clump > summary {
  border-bottom: 1px solid var(--report-border-color-secondary);
}
details.lh-clump[open] > summary {
  border-bottom-width: 0;
}



details .lh-clump-toggletext--hide,
details[open] .lh-clump-toggletext--show { display: none; }
details[open] .lh-clump-toggletext--hide { display: block;}


/* Tooltip */
.lh-tooltip-boundary {
  position: relative;
}

.lh-tooltip {
  position: absolute;
  display: none; /* Don't retain these layers when not needed */
  opacity: 0;
  background: #ffffff;
  white-space: pre-line; /* Render newlines in the text */
  min-width: 246px;
  max-width: 275px;
  padding: 15px;
  border-radius: 5px;
  text-align: initial;
  line-height: 1.4;
}
/* shrink tooltips to not be cutoff on left edge of narrow viewports
   45vw is chosen to be ~= width of the left column of metrics
*/
@media screen and (max-width: 535px) {
  .lh-tooltip {
    min-width: 45vw;
    padding: 3vw;
  }
}

.lh-tooltip-boundary:hover .lh-tooltip {
  display: block;
  animation: fadeInTooltip 250ms;
  animation-fill-mode: forwards;
  animation-delay: 850ms;
  bottom: 100%;
  z-index: 1;
  will-change: opacity;
  right: 0;
  pointer-events: none;
}

.lh-tooltip::before {
  content: "";
  border: solid transparent;
  border-bottom-color: #fff;
  border-width: 10px;
  position: absolute;
  bottom: -20px;
  right: 6px;
  transform: rotate(180deg);
  pointer-events: none;
}

@keyframes fadeInTooltip {
  0% { opacity: 0; }
  75% { opacity: 1; }
  100% { opacity: 1;  filter: drop-shadow(1px 0px 1px #aaa) drop-shadow(0px 2px 4px hsla(206, 6%, 25%, 0.15)); pointer-events: auto; }
}

/* Element screenshot */
.lh-element-screenshot {
  position: relative;
  overflow: hidden;
  float: left;
  margin-right: 20px;
}
.lh-element-screenshot__content {
  overflow: hidden;
}
.lh-element-screenshot__image {
  /* Set by ElementScreenshotRenderer.installFullPageScreenshotCssVariable */
  background-image: var(--element-screenshot-url);
  outline: 2px solid #777;
  background-color: white;
  background-repeat: no-repeat;
}
.lh-element-screenshot__mask {
  position: absolute;
  background: #555;
  opacity: 0.8;
}
.lh-element-screenshot__element-marker {
  position: absolute;
  outline: 2px solid var(--color-lime-400);
}
.lh-element-screenshot__overlay {
  position: fixed;
  top: 0;
  left: 0;
  right: 0;
  bottom: 0;
  z-index: 2000; /* .lh-topbar is 1000 */
  background: var(--screenshot-overlay-background);
  display: flex;
  align-items: center;
  justify-content: center;
  cursor: zoom-out;
}

.lh-element-screenshot__overlay .lh-element-screenshot {
  margin-right: 0; /* clearing margin used in thumbnail case */
  outline: 1px solid var(--color-gray-700);
}

.lh-screenshot-overlay--enabled .lh-element-screenshot {
  cursor: zoom-out;
}
.lh-screenshot-overlay--enabled .lh-node .lh-element-screenshot {
  cursor: zoom-in;
}


.lh-meta__items {
  --meta-icon-size: calc(var(--report-icon-size) * 0.667);
  padding: var(--default-padding);
  display: grid;
  grid-template-columns: 1fr 1fr 1fr;
  background-color: var(--env-item-background-color);
  border-radius: 3px;
  margin: 0 0 var(--default-padding) 0;
  font-size: 12px;
  column-gap: var(--default-padding);
  color: var(--color-gray-700);
}

.lh-meta__item {
  display: block;
  list-style-type: none;
  position: relative;
  padding: 0 0 0 calc(var(--meta-icon-size) + var(--default-padding) * 2);
  cursor: unset; /* disable pointer cursor from report-icon */
}

.lh-meta__item.lh-tooltip-boundary {
  text-decoration: dotted underline var(--color-gray-500);
  cursor: help;
}

.lh-meta__item.lh-report-icon::before {
  position: absolute;
  left: var(--default-padding);
  width: var(--meta-icon-size);
  height: var(--meta-icon-size);
}

.lh-meta__item.lh-report-icon:hover::before {
  opacity: 0.7;
}

.lh-meta__item .lh-tooltip {
  color: var(--color-gray-800);
}

.lh-meta__item .lh-tooltip::before {
  right: auto; /* Set the tooltip arrow to the leftside */
  left: 6px;
}

/* Change the grid for narrow viewport. */
@media screen and (max-width: 640px) {
  .lh-meta__items {
    grid-template-columns: 1fr 1fr;
  }
}
@media screen and (max-width: 535px) {
  .lh-meta__items {
    display: block;
  }
}


/*# sourceURL=report-styles.css */<|MERGE_RESOLUTION|>--- conflicted
+++ resolved
@@ -304,9 +304,10 @@
   100% { opacity: 0.6;}
 }
 
-:is(.lh-topbar, .lh-header, .lh-categories, .lh-footer) *,
-:is(.lh-topbar, .lh-header, .lh-categories, .lh-footer) *::before,
-:is(.lh-topbar, .lh-header, .lh-categories, .lh-footer) *::after {
+.lh-root,
+.lh-root *,
+.lh-root *::before,
+.lh-root *::after {
   box-sizing: border-box;
 }
 
@@ -318,7 +319,7 @@
   color: var(--report-text-color);
 }
 
-:is(.lh-topbar, .lh-header, .lh-categories, .lh-footer) :focus {
+.lh-root :focus {
     outline: -webkit-focus-ring-color auto 3px;
 }
 .lh-categories summary:focus {
@@ -338,15 +339,11 @@
   cursor: pointer;
 }
 
-<<<<<<< HEAD
-.lh-main, .lh-header, .lh-categories, .lh-footer {
-=======
 .lh-hidden {
   display: none !important;
 }
 
-.lh-container {
->>>>>>> 68ba77ac
+.lh-root {
   /*
   Text wrapping in the report is so much FUN!
   We have a `word-break: break-word;` applied to the key components to prevent a few common
